/**
 * @file cl_test.c
 * @author Rastislav Szabo <raszabo@cisco.com>, Lukas Macko <lmacko@cisco.com>
 * @brief Client Library unit tests.
 *
 * @copyright
 * Copyright 2016 Cisco Systems, Inc.
 *
 * Licensed under the Apache License, Version 2.0 (the "License");
 * you may not use this file except in compliance with the License.
 * You may obtain a copy of the License at
 *
 *    http://www.apache.org/licenses/LICENSE-2.0
 *
 * Unless required by applicable law or agreed to in writing, software
 * distributed under the License is distributed on an "AS IS" BASIS,
 * WITHOUT WARRANTIES OR CONDITIONS OF ANY KIND, either express or implied.
 * See the License for the specific language governing permissions and
 * limitations under the License.
 */

#include <stdlib.h>
#include <stdio.h>
#include <unistd.h>
#include <stdbool.h>
#include <setjmp.h>
#include <cmocka.h>
#include <string.h>

#include "sysrepo.h"
#include "client_library.h"

#include "sr_common.h"
#include "test_module_helper.h"

static int
logging_setup(void **state)
{
    sr_log_stderr(SR_LL_DBG);
    return 0;
}

static int
sysrepo_setup(void **state)
{
    createDataTreeTestModule();
    createDataTreeExampleModule();
    sr_conn_ctx_t *conn = NULL;
    int rc = SR_ERR_OK;

    logging_setup(state);

    /* connect to sysrepo */
    rc = sr_connect("cl_test", SR_CONN_DEFAULT, &conn);
    assert_int_equal(rc, SR_ERR_OK);

    *state = (void*)conn;
    return 0;
}

static int
sysrepo_teardown(void **state)
{
    sr_conn_ctx_t *conn = *state;
    assert_non_null(conn);

    /* disconnect from sysrepo */
    sr_disconnect(conn);

    return 0;
}

static void
cl_connection_test(void **state)
{
    sr_conn_ctx_t *conn1 = NULL, *conn2 = NULL;
    sr_session_ctx_t *sess1 = NULL, *sess2 = NULL, *sess_other1 = NULL, *sess_other2 = NULL;
    int rc = 0;

    /* connect to sysrepo - conn 1 */
    rc = sr_connect("cl_test", SR_CONN_DEFAULT, &conn1);
    assert_int_equal(rc, SR_ERR_OK);
    assert_non_null(conn1);

    /* connect to sysrepo - conn 2 */
    rc = sr_connect("cl_test", SR_CONN_DEFAULT, &conn2);
    assert_int_equal(rc, SR_ERR_OK);
    assert_non_null(conn2);

    /* start a new session in conn 1 */
    rc = sr_session_start(conn1, SR_DS_RUNNING, SR_SESS_DEFAULT, &sess1);
    assert_int_equal(rc, SR_ERR_OK);
    assert_non_null(sess1);

    /* start few new sessions in conn 2 */
    rc = sr_session_start(conn2, SR_DS_STARTUP, SR_SESS_DEFAULT, &sess_other1);
    assert_int_equal(rc, SR_ERR_OK);
    assert_non_null(sess_other1);
    rc = sr_session_start(conn2, SR_DS_STARTUP, SR_SESS_DEFAULT, &sess_other2);
    assert_int_equal(rc, SR_ERR_OK);
    assert_non_null(sess_other2);
    rc = sr_session_start(conn2, SR_DS_STARTUP, SR_SESS_DEFAULT, &sess2);
    assert_int_equal(rc, SR_ERR_OK);
    assert_non_null(sess2);
    rc = sr_session_start(conn2, SR_DS_STARTUP, SR_SESS_DEFAULT, &sess2);
    assert_int_equal(rc, SR_ERR_OK);
    assert_non_null(sess2);

    /* try session_data_refresh */
    rc = sr_session_refresh(sess1);
    assert_int_equal(rc, SR_ERR_OK);

    /* stop the session 1 */
    rc = sr_session_stop(sess1);
    assert_int_equal(rc, SR_ERR_OK);

    /* not all sessions in conn2 stopped explicitly - should be released automatically by disconnect */
    rc = sr_session_stop(sess_other2);
    assert_int_equal(rc, SR_ERR_OK);
    rc = sr_session_stop(sess_other1);
    assert_int_equal(rc, SR_ERR_OK);

    /* disconnect from sysrepo - conn 2 */
    sr_disconnect(conn2);

    /* disconnect from sysrepo - conn 1 */
    sr_disconnect(conn1);
}

static void
cl_list_schemas_test(void **state)
{
    sr_conn_ctx_t *conn = *state;
    assert_non_null(conn);

    sr_session_ctx_t *session = NULL;
    sr_schema_t *schemas = NULL;
    size_t schema_cnt = 0, i = 0, j = 0;
    int rc = 0;

    /* start a session */
    rc = sr_session_start(conn, SR_DS_STARTUP, SR_SESS_DEFAULT, &session);
    assert_int_equal(rc, SR_ERR_OK);

    /* list schemas request */
    rc = sr_list_schemas(session, &schemas, &schema_cnt);
    assert_int_equal(rc, SR_ERR_OK);
    assert_int_not_equal(schema_cnt, 0);
    assert_non_null(schemas);

    /* check and print the schemas */
    for (i = 0; i < schema_cnt; i++) {
        printf("\n\nSchema #%zu:\n%s\n%s\n%s\n", i,
                schemas[i].module_name,
                schemas[i].ns,
                schemas[i].prefix);
            printf("%s\n\t%s\n\t%s\n\n",
                    schemas[i].revision.revision,
                    schemas[i].revision.file_path_yang,
                    schemas[i].revision.file_path_yin);

        for (size_t s = 0; s < schemas[i].submodule_count; s++) {
            printf("\t%s\n", schemas[i].submodules[s].submodule_name);
               printf("\t%s\n\t\t%s\n\t\t%s\n\n",
                       schemas[i].submodules[s].revision.revision,
                       schemas[i].submodules[s].revision.file_path_yang,
                       schemas[i].submodules[s].revision.file_path_yin);

        }
        /* print enabled features */
        for (j = 0; j < schemas[i].enabled_feature_cnt; j++) {
            printf("\tEnabled feature: %s\n", schemas[i].enabled_features[j]);
        }
    }
    sr_free_schemas(schemas, schema_cnt);

    /* stop the session */
    rc = sr_session_stop(session);
    assert_int_equal(rc, SR_ERR_OK);
}

static void
cl_get_schema_test(void **state)
{
    sr_conn_ctx_t *conn = *state;
    assert_non_null(conn);

    sr_session_ctx_t *session = NULL;
    char *schema_content = NULL;
    int rc = 0;

    /* start a session */
    rc = sr_session_start(conn, SR_DS_STARTUP, SR_SESS_DEFAULT, &session);
    assert_int_equal(rc, SR_ERR_OK);

    /* get schema for specified module, latest revision */
    rc = sr_get_schema(session, "module-a", NULL, NULL, SR_SCHEMA_YANG, &schema_content);
    assert_int_equal(rc, SR_ERR_OK);
    assert_non_null(schema_content);
    printf("%s\n", schema_content);
    free(schema_content);
    schema_content = NULL;

    /* get schema for specified module, latest revision YIN format*/
    rc = sr_get_schema(session, "module-a", NULL, NULL, SR_SCHEMA_YIN, &schema_content);
    assert_int_equal(rc, SR_ERR_OK);
    assert_non_null(schema_content);
    printf("%s\n", schema_content);
    free(schema_content);
    schema_content = NULL;

    /* get schema for specified module and revision */
    rc = sr_get_schema(session, "module-a", "2016-02-02", NULL, SR_SCHEMA_YANG, &schema_content);
    assert_int_equal(rc, SR_ERR_OK);
    assert_non_null(schema_content);
    printf("%s\n", schema_content);
    free(schema_content);
    schema_content = NULL;

    /* get schema for specified submodule, latest revision */
    rc = sr_get_schema(session, "module-a",  NULL, "sub-a-one", SR_SCHEMA_YANG, &schema_content);
    assert_int_equal(rc, SR_ERR_OK);
    assert_non_null(schema_content);
    printf("%s\n", schema_content);
    free(schema_content);
    schema_content = NULL;


    /* get schema for specified submodule and revision */
    rc = sr_get_schema(session, "module-a", "2016-02-02", "sub-a-one", SR_SCHEMA_YANG, &schema_content);
    assert_int_equal(rc, SR_ERR_OK);
    assert_non_null(schema_content);
    printf("%.100s\n", schema_content);
    free(schema_content);
    schema_content = NULL;

    /* stop the session */
    rc = sr_session_stop(session);
    assert_int_equal(rc, SR_ERR_OK);
}

static void
cl_get_item_test(void **state)
{
    sr_conn_ctx_t *conn = *state;
    assert_non_null(conn);

    sr_session_ctx_t *session = NULL;
    sr_val_t *value = NULL;
    int rc = 0;

    /* start a session */
    rc = sr_session_start(conn, SR_DS_STARTUP, SR_SESS_DEFAULT, &session);
    assert_int_equal(rc, SR_ERR_OK);

    /* perform a get-item request */

    /* illegal xpath */
    rc = sr_get_item(session, "^&((", &value);
    assert_int_equal(SR_ERR_INVAL_ARG, rc);
    assert_null(value);

    /* unknown model */
    rc = sr_get_item(session, "/unknown-model:abc", &value);
    assert_int_equal(SR_ERR_UNKNOWN_MODEL, rc);
    assert_null(value);

    /* not existing data tree*/
    rc = sr_get_item(session, "/small-module:item", &value);
    assert_int_equal(SR_ERR_NOT_FOUND, rc);
    assert_null(value);
#if 0
    /* bad element in existing module*/
    rc = sr_get_item(session, "/example-module:unknown/next", &value);
    assert_int_equal(SR_ERR_BAD_ELEMENT, rc);
    assert_null(value);

    const sr_error_info_t *err = NULL;
    sr_get_last_error(session, &err);
    assert_non_null(err->xpath);
    assert_string_equal("/example-module:unknown/next", err->xpath);
#endif
    /* existing leaf */
    rc = sr_get_item(session, "/example-module:container/list[key1='key1'][key2='key2']/leaf", &value);
    assert_int_equal(rc, SR_ERR_OK);
    assert_non_null(value);
    assert_int_equal(SR_STRING_T, value->type);
    assert_string_equal("Leaf value", value->data.string_val);
    assert_string_equal("/example-module:container/list[key1='key1'][key2='key2']/leaf", value->xpath);
    sr_free_val(value);

    /* container */
    rc = sr_get_item(session, "/example-module:container", &value);
    assert_int_equal(rc, SR_ERR_OK);
    assert_non_null(value);
    assert_int_equal(SR_CONTAINER_T, value->type);
    assert_string_equal("/example-module:container", value->xpath);
    sr_free_val(value);

    /* list */
    rc = sr_get_item(session, "/example-module:container/list[key1='key1'][key2='key2']", &value);
    assert_int_equal(rc, SR_ERR_OK);
    assert_non_null(value);
    assert_int_equal(SR_LIST_T, value->type);
    assert_string_equal("/example-module:container/list[key1='key1'][key2='key2']", value->xpath);
    sr_free_val(value);


    /* stop the session */
    rc = sr_session_stop(session);
    assert_int_equal(rc, SR_ERR_OK);
}

static void
cl_get_items_test(void **state)
{
    sr_conn_ctx_t *conn = *state;
    assert_non_null(conn);

    sr_session_ctx_t *session = NULL;
    sr_val_t *values = NULL;
    size_t values_cnt = 0;
    int rc = 0;

    /* start a session */
    rc = sr_session_start(conn, SR_DS_STARTUP, SR_SESS_DEFAULT, &session);
    assert_int_equal(rc, SR_ERR_OK);
    assert_non_null(session);

    /* perform a get-items request */

    /* illegal xpath */
    rc = sr_get_items(session, "^&((",  &values, &values_cnt);
    assert_int_equal(SR_ERR_INVAL_ARG, rc);

    /* unknown model */
    rc = sr_get_items(session, "/unknown-model:abc",  &values, &values_cnt);
    assert_int_equal(SR_ERR_UNKNOWN_MODEL, rc);

    /* not existing data tree*/
    rc = sr_get_items(session, "/small-module:item",  &values, &values_cnt);
    assert_int_equal(SR_ERR_NOT_FOUND, rc);
#if 0
    /* bad element in existing module*/
    rc = sr_get_items(session, "/example-module:unknown", &values, &values_cnt);
    assert_int_equal(SR_ERR_BAD_ELEMENT, rc);
#endif
    /* container */
    rc = sr_get_items(session, "/ietf-interfaces:interfaces/*", &values, &values_cnt);
    assert_int_equal(rc, SR_ERR_OK);
    assert_int_equal(3, values_cnt);
    sr_free_values(values, values_cnt);

    /* list without keys */
    rc = sr_get_items(session, "/ietf-interfaces:interfaces/interface", &values, &values_cnt);
    assert_int_equal(rc, SR_ERR_OK);
    assert_int_equal(3, values_cnt);
    sr_free_values(values, values_cnt);

    /* list with keys */
    rc = sr_get_items(session, "/ietf-interfaces:interfaces/interface[name='eth0']/*", &values, &values_cnt);
    assert_int_equal(rc, SR_ERR_OK);
    assert_int_equal(5, values_cnt);
    sr_free_values(values, values_cnt);

    /* leaf-list*/
    rc = sr_get_items(session, "/test-module:main/numbers", &values, &values_cnt);
    assert_int_equal(rc, SR_ERR_OK);
    assert_int_equal(3, values_cnt);
    sr_free_values(values, values_cnt);

    /* stop the session */
    rc = sr_session_stop(session);
    assert_int_equal(rc, SR_ERR_OK);
}

static void
cl_get_items_iter_test(void **state)
{
    sr_conn_ctx_t *conn = *state;
    assert_non_null(conn);

    sr_session_ctx_t *session = NULL;
    sr_val_t *value = NULL;
    int rc = 0;

    /* start a session */
    rc = sr_session_start(conn, SR_DS_STARTUP, SR_SESS_DEFAULT, &session);
    assert_int_equal(rc, SR_ERR_OK);
    assert_non_null(session);

    /* perform a get-items_iter request */
    sr_val_iter_t *it = NULL;

    /* illegal xpath */
    rc = sr_get_items_iter(session, "^&((", &it);
    assert_int_equal(SR_ERR_INVAL_ARG, rc);
    assert_null(it);

    /* non existing item*/
    rc = sr_get_items_iter(session, "/small-module:item", &it);
    assert_int_equal(SR_ERR_OK, rc);
    assert_non_null(it);

    rc = sr_get_item_next(session, it, &value);
    assert_int_equal(SR_ERR_NOT_FOUND, rc);
    assert_null(value);
    sr_free_val_iter(it);
    it = NULL;

    /* container */
    rc = sr_get_items_iter(session, "/example-module:container/*", &it);
    assert_int_equal(rc, SR_ERR_OK);
    assert_non_null(it);
    for (int i = 0; i < 6; i++) {
        rc = sr_get_item_next(session, it, &value);
        if (SR_ERR_NOT_FOUND == rc ){
            break;
        }
        assert_int_equal(SR_ERR_OK, rc);
        puts(value->xpath);
        sr_free_val(value);
    }
    sr_free_val_iter(it);

    /* list */
    rc = sr_get_items_iter(session, "/test-module:list[key='k1']/*", &it);
    assert_int_equal(rc, SR_ERR_OK);
    assert_non_null(it);
    while(SR_ERR_OK == sr_get_item_next(session, it, &value)) {
        puts(value->xpath);
        sr_free_val(value);
    }
    sr_free_val_iter(it);

    rc = sr_get_items_iter(session, "/test-module:list", &it);
    assert_int_equal(rc, SR_ERR_OK);
    assert_non_null(it);
    while(SR_ERR_OK == sr_get_item_next(session, it, &value)) {
        puts(value->xpath);
        sr_free_val(value);
    }
    sr_free_val_iter(it);

    /* leaf-list*/
    rc = sr_get_items_iter(session, "/test-module:main/numbers", &it);
    assert_int_equal(rc, SR_ERR_OK);
    assert_non_null(it);
    while(SR_ERR_OK == sr_get_item_next(session, it, &value)) {
        assert_string_equal("/test-module:main/numbers", value->xpath);
        sr_free_val(value);
    }
    sr_free_val_iter(it);

    /* all supported data types*/
    rc = sr_get_items_iter(session, "/test-module:main//*", &it);
    assert_int_equal(rc, SR_ERR_OK);
    assert_non_null(it);
    while(SR_ERR_OK == sr_get_item_next(session, it, &value)) {
        puts(value->xpath);
        if (0 == strcmp("/test-module:main/numbers", value->xpath)){
            assert_int_equal(SR_UINT8_T, value->type);
        }
        else if (0 == strcmp(XP_TEST_MODULE_EMPTY,value->xpath)){
            assert_int_equal(SR_LEAF_EMPTY_T, value->type);
        }
        else if (0 == strcmp(XP_TEST_MODULE_UINT64, value->xpath)){
            assert_int_equal(SR_UINT64_T, value->type);
            assert_int_equal(XP_TEST_MODULE_UINT64_VALUE_T, value->data.uint64_val);
        }
        else if (0 == strcmp(XP_TEST_MODULE_UINT32, value->xpath)){
            assert_int_equal(SR_UINT32_T, value->type);
        }
        else if (0 == strcmp(XP_TEST_MODULE_UINT16, value->xpath)){
            assert_int_equal(SR_UINT16_T, value->type);
        }
        else if (0 == strcmp(XP_TEST_MODULE_UINT8, value->xpath)){
            assert_int_equal(SR_UINT8_T, value->type);
        }
        else if (0 == strcmp(XP_TEST_MODULE_INT64, value->xpath)){
            assert_int_equal(SR_INT64_T, value->type);
        }
        else if (0 == strcmp(XP_TEST_MODULE_INT32, value->xpath)){
            assert_int_equal(SR_INT32_T, value->type);
        }
        else if (0 == strcmp(XP_TEST_MODULE_INT16, value->xpath)){
            assert_int_equal(SR_INT16_T, value->type);
        }
        else if (0 == strcmp(XP_TEST_MODULE_INT8, value->xpath)){
            assert_int_equal(SR_INT8_T, value->type);
        }
        else if (0 == strcmp(XP_TEST_MODULE_DEC64, value->xpath)){
            assert_int_equal(SR_DECIMAL64_T, value->type);
            assert_int_equal(XP_TEST_MODULE_DEC64_VALUE_T, value->data.decimal64_val);
        }
        else if (0 == strcmp(XP_TEST_MODULE_BITS, value->xpath)){
            assert_int_equal(SR_BITS_T, value->type);
        }
        else if (0 == strcmp(XP_TEST_MODULE_RAW, value->xpath)){
            assert_int_equal(SR_BINARY_T, value->type);
        }
        else if (0 == strcmp(XP_TEST_MODULE_ENUM, value->xpath)){
            assert_int_equal(SR_ENUM_T, value->type);
        }
        else if (0 == strcmp(XP_TEST_MODULE_BOOL, value->xpath)){
            assert_int_equal(SR_BOOL_T, value->type);
        }
        else if (0 == strcmp(XP_TEST_MODULE_IDREF, value->xpath)){
            assert_int_equal(SR_IDENTITYREF_T, value->type);
        }
        else if (0 == strcmp(XP_TEST_MODULE_STRING, value->xpath)){
            assert_int_equal(SR_STRING_T, value->type);
        }
        else{
            /* unknown node*/
            assert_true(false);
        }
        sr_free_val(value);
    }
    sr_free_val_iter(it);

    /* stop the session */
    rc = sr_session_stop(session);
    assert_int_equal(rc, SR_ERR_OK);
}

static void
cl_set_item_test(void **state)
{
    sr_conn_ctx_t *conn = *state;
    assert_non_null(conn);

    sr_session_ctx_t *session = NULL;
    sr_val_t value = { 0 };
    int rc = 0;

    /* start a session */
    rc = sr_session_start(conn, SR_DS_STARTUP, SR_SESS_DEFAULT, &session);
    assert_int_equal(rc, SR_ERR_OK);

    /* perform a set-item request */
    value.type = SR_STRING_T;
    value.data.string_val = "abcdefghijkl";
    rc = sr_set_item(session, "/example-module:container/list[key1='key1'][key2='key2']/leaf", &value, SR_EDIT_DEFAULT);
    assert_int_equal(rc, SR_ERR_OK);

    /* stop the session */
    rc = sr_session_stop(session);
    assert_int_equal(rc, SR_ERR_OK);
}

static void
cl_delete_item_test(void **state)
{
    sr_conn_ctx_t *conn = *state;
    assert_non_null(conn);

    sr_session_ctx_t *session = NULL;
    int rc = 0;

    /* start a session */
    rc = sr_session_start(conn, SR_DS_STARTUP, SR_SESS_DEFAULT, &session);
    assert_int_equal(rc, SR_ERR_OK);

    /* perform a delete-item request */
    rc = sr_delete_item(session, "/example-module:container/list[key1='key1'][key2='key2']/leaf", SR_EDIT_DEFAULT);
    assert_int_equal(rc, SR_ERR_OK);

    /* stop the session */
    rc = sr_session_stop(session);
    assert_int_equal(rc, SR_ERR_OK);
}

static void
cl_move_item_test(void **state)
{
    sr_conn_ctx_t *conn = *state;
    assert_non_null(conn);

    sr_session_ctx_t *session = NULL;
    int rc = 0;
    sr_val_t *values = NULL;
    size_t cnt = 0;

    /* start a session */
    rc = sr_session_start(conn, SR_DS_STARTUP, SR_SESS_DEFAULT, &session);
    assert_int_equal(rc, SR_ERR_OK);

    /* perform a move-item request, not user ordered list */
    rc = sr_move_item(session, "/test-module:list[key='k1']", SR_MOVE_FIRST, NULL);
    assert_int_equal(rc, SR_ERR_INVAL_ARG);

    rc = sr_set_item(session, "/test-module:user[name='nameA']", NULL, SR_EDIT_DEFAULT);
    assert_int_equal(SR_ERR_OK, rc);

    rc = sr_set_item(session, "/test-module:user[name='nameB']", NULL, SR_EDIT_DEFAULT);
    assert_int_equal(SR_ERR_OK, rc);

    rc = sr_set_item(session, "/test-module:user[name='nameC']", NULL, SR_EDIT_DEFAULT);
    assert_int_equal(SR_ERR_OK, rc);

    rc = sr_get_items(session, "/test-module:user", &values, &cnt);
    assert_int_equal(SR_ERR_OK, rc);
    assert_int_equal(3, cnt);

    assert_string_equal("/test-module:user[name='nameA']", values[0].xpath);
    assert_string_equal("/test-module:user[name='nameB']", values[1].xpath);
    assert_string_equal("/test-module:user[name='nameC']", values[2].xpath);
    sr_free_values(values, cnt);

    rc = sr_move_item(session, "/test-module:user[name='nameA']", SR_MOVE_LAST, NULL);
    assert_int_equal(rc, SR_ERR_OK);

    rc = sr_move_item(session, "/test-module:user[name='nameC']", SR_MOVE_BEFORE, "/test-module:user[name='nameA']");
    assert_int_equal(rc, SR_ERR_OK);

    rc = sr_get_items(session, "/test-module:user", &values, &cnt);
    assert_int_equal(SR_ERR_OK, rc);
    assert_int_equal(3, cnt);

    assert_string_equal("/test-module:user[name='nameB']", values[0].xpath);
    assert_string_equal("/test-module:user[name='nameC']", values[1].xpath);
    assert_string_equal("/test-module:user[name='nameA']", values[2].xpath);
    sr_free_values(values, cnt);

    /* stop the session */
    rc = sr_session_stop(session);
    assert_int_equal(rc, SR_ERR_OK);
}

static void
cl_validate_test(void **state)
{
    sr_conn_ctx_t *conn = *state;
    assert_non_null(conn);

    sr_session_ctx_t *session = NULL;
    int rc = SR_ERR_OK;
    sr_val_t value = { 0 };
    const sr_error_info_t *errors = NULL;
    size_t error_cnt = 0;

    /* start a session */
    rc = sr_session_start(conn, SR_DS_STARTUP, SR_SESS_DEFAULT, &session);
    assert_int_equal(rc, SR_ERR_OK);

    /* set some data in the container, but don't set mandatory leaves */
    value.type = SR_STRING_T;
    value.data.string_val = "Europe/Banska Bystrica";
    rc = sr_set_item(session, "/test-module:location/name", &value, SR_EDIT_DEFAULT);
    assert_int_equal(SR_ERR_OK, rc);

    /* perform a validate request - expect an error */
    rc = sr_validate(session);
    assert_int_equal(rc, SR_ERR_VALIDATION_FAILED);

    /* print out all errors (if any) */
    rc = sr_get_last_errors(session, &errors, &error_cnt);
    if (error_cnt > 0) {
        for (size_t i = 0; i < error_cnt; i++) {
            printf("Error[%zu]: %s: %s\n", i, errors[i].xpath, errors[i].message);
        }
    }

    /* set mandatory leaf 1 */
    value.type = SR_STRING_T;
    value.data.string_val = "48°46'N";
    rc = sr_set_item(session, "/test-module:location/latitude", &value, SR_EDIT_DEFAULT);

    /* set mandatory leaf 2 */
    value.type = SR_STRING_T;
    value.data.string_val = "19°14'E";
    rc = sr_set_item(session, "/test-module:location/longitude", &value, SR_EDIT_DEFAULT);

    /* perform a validate request again - expect success */
    rc = sr_validate(session);
    assert_int_equal(rc, SR_ERR_OK);

    /* stop the session */
    rc = sr_session_stop(session);
    assert_int_equal(rc, SR_ERR_OK);
}

static void
cl_commit_test(void **state)
{
    sr_conn_ctx_t *conn = *state;
    assert_non_null(conn);

    sr_session_ctx_t *session = NULL;
    int rc = SR_ERR_OK;
    sr_val_t value = { 0 };
    const sr_error_info_t *errors = NULL;
    size_t error_cnt = 0;

    /* start a session */
    rc = sr_session_start(conn, SR_DS_STARTUP, SR_SESS_DEFAULT, &session);
    assert_int_equal(rc, SR_ERR_OK);

    /* set some data in the container, but don't set mandatory leaves */
    value.type = SR_STRING_T;
    value.data.string_val = "Europe/Banska Bystrica";
    rc = sr_set_item(session, "/test-module:location/name", &value, SR_EDIT_DEFAULT);
    assert_int_equal(SR_ERR_OK, rc);

    /* perform a commit request - expect an error */
    rc = sr_commit(session);
    assert_int_equal(rc, SR_ERR_VALIDATION_FAILED);

    /* print out all errors (if any) */
    rc = sr_get_last_errors(session, &errors, &error_cnt);
    if (error_cnt > 0) {
        for (size_t i = 0; i < error_cnt; i++) {
            printf("Error[%zu]: %s: %s\n", i, errors[i].xpath, errors[i].message);
        }
    }

    /* set mandatory leaf 1 */
    value.type = SR_STRING_T;
    value.data.string_val = "48°46'N";
    rc = sr_set_item(session, "/test-module:location/latitude", &value, SR_EDIT_DEFAULT);

    /* set mandatory leaf 2 */
    value.type = SR_STRING_T;
    value.data.string_val = "19°14'E";
    rc = sr_set_item(session, "/test-module:location/longitude", &value, SR_EDIT_DEFAULT);

    /* perform a commit request again - expect success */
   rc = sr_commit(session);
   assert_int_equal(rc, SR_ERR_OK);

    /* cleanup - delete added data */
    rc = sr_delete_item(session, "/test-module:location", SR_EDIT_DEFAULT);
    assert_int_equal(rc, SR_ERR_OK);
    rc = sr_commit(session);
    assert_int_equal(rc, SR_ERR_OK);

    /* stop the session */
    rc = sr_session_stop(session);
    assert_int_equal(rc, SR_ERR_OK);
}

static void
cl_discard_changes_test(void **state)
{
    sr_conn_ctx_t *conn = *state;
    assert_non_null(conn);

    sr_session_ctx_t *session = NULL;
    int rc = 0;

    /* start a session */
    rc = sr_session_start(conn, SR_DS_STARTUP, SR_SESS_DEFAULT, &session);
    assert_int_equal(rc, SR_ERR_OK);

    sr_val_t *values = NULL;
    size_t cnt = 0;

    rc = sr_get_items(session, "/example-module:container/list", &values, &cnt);
    assert_int_equal(rc, SR_ERR_OK);
    assert_int_equal(1, cnt);
    sr_free_values(values, cnt);

    rc = sr_set_item(session, "/example-module:container/list[key1='a'][key2='b']", NULL, SR_EDIT_DEFAULT);
    assert_int_equal(SR_ERR_OK, rc);

    rc = sr_get_items(session, "/example-module:container/list", &values, &cnt);
    assert_int_equal(rc, SR_ERR_OK);
    assert_int_equal(2, cnt);
    sr_free_values(values, cnt);

    /* perform a discard-changes request */
    rc = sr_discard_changes(session);
    assert_int_equal(rc, SR_ERR_OK);

    rc = sr_get_items(session, "/example-module:container/list", &values, &cnt);
    assert_int_equal(rc, SR_ERR_OK);
    assert_int_equal(1, cnt);
    sr_free_values(values, cnt);

    /* stop the session */
    rc = sr_session_stop(session);
    assert_int_equal(rc, SR_ERR_OK);
}

static void
cl_locking_test(void **state)
{
    sr_conn_ctx_t *conn = *state;
    assert_non_null(conn);

    sr_session_ctx_t *sessionA = NULL, *sessionB = NULL;
    int rc = 0;

    /* start 2 sessions */
    rc = sr_session_start(conn, SR_DS_STARTUP, SR_SESS_DEFAULT, &sessionA);
    assert_int_equal(rc, SR_ERR_OK);
    rc = sr_session_start(conn, SR_DS_STARTUP, SR_SESS_DEFAULT, &sessionB);
    assert_int_equal(rc, SR_ERR_OK);

    /* lock datastore in session A */
    rc = sr_lock_datastore(sessionA);
    assert_int_equal(rc, SR_ERR_OK);

    /* try locking in session B and expect error */
    rc = sr_lock_module(sessionB, "example-module");
    assert_int_equal(rc, SR_ERR_LOCKED);

    rc = sr_lock_datastore(sessionB);
    assert_int_equal(rc, SR_ERR_LOCKED);

    /* unlock the datastore */
    rc = sr_unlock_datastore(sessionA);
    assert_int_equal(rc, SR_ERR_OK);

    /* lock a module in session A */
    rc = sr_lock_module(sessionA, "example-module");
    assert_int_equal(rc, SR_ERR_OK);

    /* try locking module and whole ds in session B and expect error */
    rc = sr_lock_module(sessionB, "example-module");
    assert_int_equal(rc, SR_ERR_LOCKED);

    rc = sr_lock_datastore(sessionB);
    assert_int_equal(rc, SR_ERR_LOCKED);

    /* unlock the module */
    rc = sr_unlock_module(sessionA, "example-module");
    assert_int_equal(rc, SR_ERR_OK);

    /* try to lock unknown module */
    rc = sr_lock_module(sessionB, "unknown-module");
    assert_int_equal(rc, SR_ERR_UNKNOWN_MODEL);

    /* stop the sessions */
    rc = sr_session_stop(sessionA);
    assert_int_equal(rc, SR_ERR_OK);
    rc = sr_session_stop(sessionB);
    assert_int_equal(rc, SR_ERR_OK);
}

static void
cl_refresh_session(void **state)
{
    sr_conn_ctx_t *conn = *state;
    assert_non_null(conn);

    sr_session_ctx_t *sessionA = NULL, *sessionB = NULL;
    sr_val_t valA = {0,};
    sr_val_t *valB = NULL;
    const sr_error_info_t *error_info = NULL;
    size_t error_cnt = 0;
    int rc = 0;

    /* start two session */
    rc = sr_session_start(conn, SR_DS_STARTUP, SR_SESS_DEFAULT, &sessionA);
    assert_int_equal(rc, SR_ERR_OK);
    rc = sr_session_start(conn, SR_DS_STARTUP, SR_SESS_DEFAULT, &sessionB);
    assert_int_equal(rc, SR_ERR_OK);

    /* Perform 4 operation in session A */

    /*op 1*/
    valA.type = SR_UINT8_T;
    valA.data.uint8_val = 26;
    valA.xpath = NULL;

    rc = sr_set_item(sessionA, XP_TEST_MODULE_UINT8, &valA, SR_EDIT_DEFAULT);
    assert_int_equal(SR_ERR_OK, rc);
    sr_free_val_content(&valA);

    /*op 2*/
    rc = sr_set_item(sessionA, "/test-module:list[key='abc']", NULL, SR_EDIT_STRICT);
    assert_int_equal(SR_ERR_OK, rc);

    /*op 3*/
    rc = sr_set_item(sessionA, "/test-module:list[key='def']", NULL, SR_EDIT_STRICT);
    assert_int_equal(SR_ERR_OK, rc);


    /*op 4*/
    valA.type = SR_UINT64_T;
    valA.data.uint64_val = 999;
    valA.xpath = NULL;

    rc = sr_set_item(sessionA, XP_TEST_MODULE_UINT64, &valA, SR_EDIT_DEFAULT);
    assert_int_equal(SR_ERR_OK, rc);
    sr_free_val_content(&valA);

    /* Perform two operation that conflicts with 2nd 3rd open in A */

    rc = sr_set_item(sessionB, "/test-module:list[key='abc']", NULL, SR_EDIT_DEFAULT);
    assert_int_equal(SR_ERR_OK, rc);

    rc = sr_set_item(sessionB, "/test-module:list[key='def']", NULL, SR_EDIT_DEFAULT);
    assert_int_equal(SR_ERR_OK, rc);

    /* commit session B */
    rc = sr_commit(sessionB);
    assert_int_equal(SR_ERR_OK, rc);

    /* Session refresh of A should end with error but op 1 and 4 stay in place */
    rc = sr_session_refresh(sessionA);
    assert_int_equal(SR_ERR_INTERNAL, rc);

    sr_get_last_errors(sessionA, &error_info, &error_cnt);
    for (size_t i=0; i<error_cnt; i++) {
        printf("%s:\n\t%s\n", error_info[i].message, error_info[i].xpath);
    }

    /* commit session A*/
    rc = sr_commit(sessionA);
    assert_int_equal(SR_ERR_OK, rc);

    /* check that op 1 and 4 stayed in place */
    rc = sr_session_refresh(sessionB);
    assert_int_equal(SR_ERR_OK, rc);

    rc = sr_get_item(sessionB, XP_TEST_MODULE_UINT8, &valB);
    assert_int_equal(SR_ERR_OK, rc);
    assert_non_null(valB);
    assert_int_equal(26, valB->data.uint8_val);
    sr_free_val(valB);

    rc = sr_get_item(sessionB, XP_TEST_MODULE_UINT64, &valB);
    assert_int_equal(SR_ERR_OK, rc);
    assert_non_null(valB);
    assert_int_equal(999, valB->data.uint64_val);
    sr_free_val(valB);

    rc = sr_session_stop(sessionA);
    rc = sr_session_stop(sessionB);

}

static void
cl_get_error_test(void **state)
{
    sr_conn_ctx_t *conn = *state;
    assert_non_null(conn);

    sr_session_ctx_t *session = NULL;
    const sr_error_info_t *error_info = NULL;
#if 0
    size_t error_cnt = 0;
    sr_val_t *value = NULL;
#endif
    int rc = 0;

    /* start a session */
    rc = sr_session_start(conn, SR_DS_STARTUP, SR_SESS_DEFAULT, &session);
    assert_int_equal(rc, SR_ERR_OK);

    /* retrieve last error information - no error */
    rc = sr_get_last_error(session, &error_info);
    assert_int_equal(SR_ERR_OK, rc);
    assert_non_null(error_info);
    assert_non_null(error_info->message);
#if 0
    /* attempt to get item on bad element in existing module */
    rc = sr_get_item(session, "/example-module:container/unknown", &value);
    assert_int_equal(SR_ERR_BAD_ELEMENT, rc);
    assert_null(value);

    /* retrieve last error information */
    rc = sr_get_last_error(session, &error_info);
    assert_int_equal(SR_ERR_BAD_ELEMENT, rc);
    assert_non_null(error_info);
    assert_non_null(error_info->message);

    /* retrieve last error information */
    rc = sr_get_last_errors(session, &error_info, &error_cnt);
    assert_int_equal(SR_ERR_BAD_ELEMENT, rc);
    assert_non_null(error_info);
    assert_int_equal(error_cnt, 1);
    assert_non_null(error_info[0].message);
#endif
    /* stop the session */
    rc = sr_session_stop(session);
    assert_int_equal(rc, SR_ERR_OK);
}

static void
test_module_install_cb(const char *module_name, const char *revision, bool installed, void *private_ctx)
{
    int *callback_called = (int*)private_ctx;
    *callback_called += 1;
    printf("Module '%s' revision '%s' has been %s.\n", module_name, revision, installed ? "installed" : "uninstalled");
}

static void
test_feature_enable_cb(const char *module_name, const char *feature_name, bool enabled, void *private_ctx)
{
    int *callback_called = (int*)private_ctx;
    *callback_called += 1;
    printf("Feature '%s' has been %s in module '%s'.\n", feature_name, enabled ? "enabled" : "disabled", module_name);
}

static void
test_module_change_cb(sr_session_ctx_t *session, const char *module_name, void *private_ctx)
{
    sr_val_t *value = NULL;
    int rc = SR_ERR_OK;

    int *callback_called = (int*)private_ctx;
    *callback_called += 1;
    printf("Some data within the module '%s' has changed.\n", module_name);

    rc = sr_get_item(session, "/example-module:container/list[key1='key1'][key2='key2']/leaf", &value);
    assert_int_equal(rc, SR_ERR_OK);

    printf("New value for '%s' = '%s'\n", value->xpath, value->data.string_val);
    sr_free_val(value);
}

static void
cl_notification_test(void **state)
{
    sr_conn_ctx_t *conn = *state;
    assert_non_null(conn);

    sr_session_ctx_t *session = NULL;
    sr_subscription_ctx_t *subscription1 = NULL, *subscription2 = NULL, *subscription3 = NULL;
    int callback_called = 0;
    sr_val_t value = { 0, };
    int rc = SR_ERR_OK;

    /* start a session */
    rc = sr_session_start(conn, SR_DS_RUNNING, SR_SESS_DEFAULT, &session);
    assert_int_equal(rc, SR_ERR_OK);

    rc = sr_module_install_subscribe(session, test_module_install_cb, &callback_called, &subscription1);
    assert_int_equal(rc, SR_ERR_OK);

    rc = sr_feature_enable_subscribe(session, test_feature_enable_cb, &callback_called, &subscription2);
    assert_int_equal(rc, SR_ERR_OK);

    rc = sr_module_change_subscribe(session, "example-module", true,
            test_module_change_cb, &callback_called, &subscription3);
    assert_int_equal(rc, SR_ERR_OK);

    rc = sr_module_install(session, "example-module", NULL, true);
    assert_int_equal(rc, SR_ERR_OK);

    rc = sr_feature_enable(session, "ietf-interfaces", "pre-provisioning", true);
    assert_int_equal(rc, SR_ERR_OK);

    /* validate changes in modules and features using list-schemas */
    size_t schema_cnt = 0;
    sr_schema_t *schemas = NULL;
    rc = sr_list_schemas(session, &schemas, &schema_cnt);
    assert_int_equal(rc, SR_ERR_OK);
    for (size_t s = 0; s < schema_cnt; s++) {
        if (0 == strcmp("ietf-interfaces", schemas[s].module_name)){
            assert_true(schemas[s].enabled_feature_cnt > 0);
            assert_string_equal("pre-provisioning", schemas[s].enabled_features[0]);
        } else {
            assert_int_equal(0, schemas[s].enabled_feature_cnt);
        }
    }
    sr_free_schemas(schemas, schema_cnt);

    rc = sr_feature_enable(session, "ietf-interfaces", "pre-provisioning", false);
    assert_int_equal(rc, SR_ERR_OK);

    // change & commit something, expect module change callback
    /* perform a set-item request */
    value.type = SR_STRING_T;
    value.data.string_val = "notification_test";
    rc = sr_set_item(session, "/example-module:container/list[key1='key1'][key2='key2']/leaf", &value, SR_EDIT_DEFAULT);
    assert_int_equal(rc, SR_ERR_OK);
    /* commit */
    rc = sr_commit(session);

    /* wait for all callbacks or timeout after 100 ms */
    for (size_t i = 0; i < 100; i++) {
        if (callback_called >= 4) break;
        usleep(1000); /* 1 ms */
    }
    assert_true(callback_called >= 4);

    /* some negative tests */
    rc = sr_feature_enable(session, "unknown-module", "unknown", true);
    assert_int_equal(rc, SR_ERR_UNKNOWN_MODEL);

    rc = sr_feature_enable(session, "example-module", "unknown", true);
    assert_int_equal(rc, SR_ERR_INVAL_ARG);

    rc = sr_module_install(session, "example-module", "2016-05-03", false);
    assert_int_equal(rc, SR_ERR_NOT_FOUND);

    /* BEWARE: sysrepo must be restarted to access example-module again */
    rc = sr_module_install(session, "example-module", NULL, false);
    assert_int_equal(rc, SR_ERR_OK);

    /* after module uninstallation all subsequent operation return UNKOWN_MODEL */
    rc = sr_lock_module(session, "example-module");
    assert_int_equal(rc, SR_ERR_UNKNOWN_MODEL);

    /* stop the session */
    rc = sr_session_stop(session);
    assert_int_equal(rc, SR_ERR_OK);

    rc = sr_unsubscribe(subscription1);
    assert_int_equal(rc, SR_ERR_OK);

    rc = sr_unsubscribe(subscription2);
    assert_int_equal(rc, SR_ERR_OK);

    rc = sr_unsubscribe(subscription3);
    assert_int_equal(rc, SR_ERR_OK);
}

static void
cl_copy_config_test(void **state)
{
    sr_conn_ctx_t *conn = *state;
    assert_non_null(conn);

    sr_session_ctx_t *session_startup = NULL, *session_running = NULL;
    sr_subscription_ctx_t *subscription = NULL;
    int callback_called = 0;
    sr_val_t value = { 0, }, *val = NULL;
    int rc = SR_ERR_OK;

    /* start sessions */
    rc = sr_session_start(conn, SR_DS_STARTUP, SR_SESS_DEFAULT, &session_startup);
    assert_int_equal(rc, SR_ERR_OK);
    rc = sr_session_start(conn, SR_DS_RUNNING, SR_SESS_DEFAULT, &session_running);
    assert_int_equal(rc, SR_ERR_OK);

    /* copy to/from candidate is not allowed using the session associated with a different ds*/
    rc = sr_copy_config(session_startup, NULL, SR_DS_CANDIDATE, SR_DS_STARTUP);
    assert_int_equal(rc, SR_ERR_INVAL_ARG);

    rc = sr_copy_config(session_startup, NULL, SR_DS_STARTUP, SR_DS_CANDIDATE);
    assert_int_equal(rc, SR_ERR_INVAL_ARG);

    /* copy-config all enabled models, currently none */
    rc = sr_copy_config(session_startup, NULL, SR_DS_RUNNING, SR_DS_STARTUP);
    assert_int_equal(rc, SR_ERR_OK);

    /* enable running DS for example-module */
    rc = sr_module_change_subscribe(session_startup, "example-module", true,
            test_module_change_cb, &callback_called, &subscription);
    assert_int_equal(rc, SR_ERR_OK);

    /* edit config in running */
    value.type = SR_STRING_T;
    value.data.string_val = "copy_config_test";
    rc = sr_set_item(session_running, "/example-module:container/list[key1='key1'][key2='key2']/leaf", &value, SR_EDIT_DEFAULT);
    assert_int_equal(rc, SR_ERR_OK);

    /* commit */
    rc = sr_commit(session_running);

    /* copy-config */
    rc = sr_copy_config(session_startup, "example-module", SR_DS_RUNNING, SR_DS_STARTUP);
    assert_int_equal(rc, SR_ERR_OK);

    /* get-config from startup */
    rc = sr_get_item(session_startup, "/example-module:container/list[key1='key1'][key2='key2']/leaf", &val);
    assert_int_equal(rc, SR_ERR_OK);
    assert_string_equal(val->data.string_val, "copy_config_test");
    sr_free_val(val);

    /* edit config in running 2 */
    value.type = SR_STRING_T;
    value.data.string_val = "copy_config_modified";
    rc = sr_set_item(session_running, "/example-module:container/list[key1='key1'][key2='key2']/leaf", &value, SR_EDIT_DEFAULT);
    assert_int_equal(rc, SR_ERR_OK);

    /* commit */
    rc = sr_commit(session_running);

    /* copy-config all enabled models */
    rc = sr_copy_config(session_startup, NULL, SR_DS_RUNNING, SR_DS_STARTUP);
    assert_int_equal(rc, SR_ERR_OK);

    rc = sr_session_refresh(session_startup);
    assert_int_equal(rc, SR_ERR_OK);

    /* get-config from startup */
    rc = sr_get_item(session_startup, "/example-module:container/list[key1='key1'][key2='key2']/leaf", &val);
    assert_int_equal(rc, SR_ERR_OK);
    assert_string_equal(val->data.string_val, value.data.string_val);
    sr_free_val(val);

    /* stop the sessions */
    rc = sr_session_stop(session_startup);
    assert_int_equal(rc, SR_ERR_OK);
    rc = sr_session_stop(session_running);
    assert_int_equal(rc, SR_ERR_OK);

    rc = sr_unsubscribe(subscription);
    assert_int_equal(rc, SR_ERR_OK);
}

<<<<<<< HEAD

static void
candidate_ds_test(void **state)
=======
static int
test_rpc_cb(const char *xpath, const sr_val_t *input, const size_t input_cnt,
        sr_val_t **output, size_t *output_cnt, void *private_ctx)
{
    int *callback_called = (int*)private_ctx;
    *callback_called += 1;

    printf("'Executing' RPC: %s\n", xpath);
    for (size_t i = 0; i < input_cnt; i++) {
        printf("    input parameter[%zu]: %s = %s\n", i, input[i].xpath, input[i].data.string_val);
    }

    *output = calloc(2, sizeof(**output));
    (*output)[0].xpath = strdup("/test-module:activate-software-image/status");
    (*output)[0].type = SR_STRING_T;
    (*output)[0].data.string_val = strdup("The image acmefw-2.3 is being installed.");
    (*output)[1].xpath = strdup("/test-module:activate-software-image/version");
    (*output)[1].type = SR_STRING_T;
    (*output)[1].data.string_val = strdup("2.3");

    *output_cnt = 2;

    return SR_ERR_OK;
}

static void
cl_rpc_test(void **state)
>>>>>>> 3ebc40b0
{
    sr_conn_ctx_t *conn = *state;
    assert_non_null(conn);

<<<<<<< HEAD
    sr_session_ctx_t *session_startup = NULL, *session_running = NULL, *session_candidate = NULL;
    sr_subscription_ctx_t *subscription = NULL;
    int callback_called = 0;
    sr_val_t value = { 0, }, *val = NULL;
    int rc = SR_ERR_OK;

    /* start sessions */
    rc = sr_session_start(conn, SR_DS_STARTUP, SR_SESS_DEFAULT, &session_startup);
    assert_int_equal(rc, SR_ERR_OK);
    rc = sr_session_start(conn, SR_DS_CANDIDATE, SR_SESS_DEFAULT, &session_candidate);
    assert_int_equal(rc, SR_ERR_OK);
    rc = sr_session_start(conn, SR_DS_RUNNING, SR_SESS_DEFAULT, &session_running);
    assert_int_equal(rc, SR_ERR_OK);

    /* get-config from candidate, should be empty no module enabled */
    rc = sr_get_item(session_candidate, "/example-module:container/list[key1='key1'][key2='key2']/leaf", &val);
    assert_int_equal(rc, SR_ERR_NOT_FOUND);
    sr_free_val(val);

    value.type = SR_STRING_T;
    value.data.string_val = "abcd";
    value.xpath = "/example-module:container/list[key1='key1'][key2='key2']/leaf";

    /* set item into candidate work even for not enabled leaf */
    rc = sr_set_item(session_candidate, value.xpath, &value, SR_EDIT_DEFAULT);
    assert_int_equal(rc, SR_ERR_OK);

    rc = sr_get_item(session_candidate, "/example-module:container/list[key1='key1'][key2='key2']/leaf", &val);
    assert_int_equal(rc, SR_ERR_OK);
    assert_int_equal(value.type, val->type);
    assert_string_equal(value.data.string_val, val->data.string_val);
    sr_free_val(val);

    rc = sr_copy_config(session_candidate, "example-module", SR_DS_CANDIDATE, SR_DS_STARTUP);
    assert_int_equal(rc, SR_ERR_OK);

    /* get-config from startup, candidate should be copied to the startup */
    rc = sr_get_item(session_startup, "/example-module:container/list[key1='key1'][key2='key2']/leaf", &val);
    assert_int_equal(rc, SR_ERR_OK);
    assert_int_equal(value.type, val->type);
    assert_string_equal(value.data.string_val, val->data.string_val);
    sr_free_val(val);

    /* commit should fail because non enabled nodes are modified */
    rc = sr_commit(session_candidate);
    assert_int_equal(SR_ERR_COMMIT_FAILED, rc);

    /* enable running DS for example-module */
    rc = sr_module_change_subscribe(session_startup, "example-module", true,
            test_module_change_cb, &callback_called, &subscription);
    assert_int_equal(rc, SR_ERR_OK);

    /* commit should pass */
    rc = sr_commit(session_candidate);
    assert_int_equal(SR_ERR_OK, rc);

    rc = sr_get_item(session_running, "/example-module:container/list[key1='key1'][key2='key2']/leaf", &val);
    assert_int_equal(rc, SR_ERR_OK);
    assert_int_equal(value.type, val->type);
    assert_string_equal(value.data.string_val, val->data.string_val);
    sr_free_val(val);

    /* stop the sessions */
    rc = sr_session_stop(session_startup);
    assert_int_equal(rc, SR_ERR_OK);
    rc = sr_session_stop(session_candidate);
    assert_int_equal(rc, SR_ERR_OK);
    rc = sr_session_stop(session_running);
    assert_int_equal(rc, SR_ERR_OK);

    rc = sr_unsubscribe(subscription);
    assert_int_equal(rc, SR_ERR_OK);
}
=======
    sr_session_ctx_t *session = NULL;
    sr_subscription_ctx_t *subscription = NULL;
    int callback_called = 0;
    int rc = SR_ERR_OK;

    /* start a session */
    rc = sr_session_start(conn, SR_DS_RUNNING, SR_SESS_DEFAULT, &session);
    assert_int_equal(rc, SR_ERR_OK);

    /* subscribe for RPC */
    rc = sr_rpc_subscribe(session, "/test-module:activate-software-image", test_rpc_cb, &callback_called, &subscription);
    assert_int_equal(rc, SR_ERR_OK);

    sr_val_t input = { 0, };
    sr_val_t *output = NULL;
    size_t output_cnt = 0;
    input.xpath = "/test-module:activate-software-image/image-name";
    input.type = SR_STRING_T;
    input.data.string_val = "acmefw-2.3";

    /* send a RPC */
    rc = sr_rpc_send(session, "/test-module:activate-software-image", &input, 1, &output, &output_cnt);
    assert_int_equal(rc, SR_ERR_OK);

    for (size_t i = 0; i < output_cnt; i++) {
        printf("RPC output parameter[%zu]: %s = %s\n", i, output[i].xpath, output[i].data.string_val);
    }

    sr_free_values(output, output_cnt);

    /* stop the session */
    rc = sr_session_stop(session);
    assert_int_equal(rc, SR_ERR_OK);

    /* unsubscribe */
    rc = sr_unsubscribe(subscription);
    assert_int_equal(rc, SR_ERR_OK);
}

>>>>>>> 3ebc40b0
int
main()
{
    const struct CMUnitTest tests[] = {
            cmocka_unit_test_setup_teardown(cl_connection_test, logging_setup, NULL),
            cmocka_unit_test_setup_teardown(cl_list_schemas_test, sysrepo_setup, sysrepo_teardown),
            cmocka_unit_test_setup_teardown(cl_get_schema_test, sysrepo_setup, sysrepo_teardown),
            cmocka_unit_test_setup_teardown(cl_get_item_test, sysrepo_setup, sysrepo_teardown),
            cmocka_unit_test_setup_teardown(cl_get_items_test, sysrepo_setup, sysrepo_teardown),
            cmocka_unit_test_setup_teardown(cl_get_items_iter_test, sysrepo_setup, sysrepo_teardown),
            cmocka_unit_test_setup_teardown(cl_set_item_test, sysrepo_setup, sysrepo_teardown),
            cmocka_unit_test_setup_teardown(cl_delete_item_test, sysrepo_setup, sysrepo_teardown),
            cmocka_unit_test_setup_teardown(cl_move_item_test, sysrepo_setup, sysrepo_teardown),
            cmocka_unit_test_setup_teardown(cl_validate_test, sysrepo_setup, sysrepo_teardown),
            cmocka_unit_test_setup_teardown(cl_commit_test, sysrepo_setup, sysrepo_teardown),
            cmocka_unit_test_setup_teardown(cl_discard_changes_test, sysrepo_setup, sysrepo_teardown),
            cmocka_unit_test_setup_teardown(cl_locking_test, sysrepo_setup, sysrepo_teardown),
            cmocka_unit_test_setup_teardown(cl_get_error_test, sysrepo_setup, sysrepo_teardown),
            cmocka_unit_test_setup_teardown(cl_refresh_session, sysrepo_setup, sysrepo_teardown),
            cmocka_unit_test_setup_teardown(cl_notification_test, sysrepo_setup, sysrepo_teardown),
            cmocka_unit_test_setup_teardown(cl_copy_config_test, sysrepo_setup, sysrepo_teardown),
<<<<<<< HEAD
            cmocka_unit_test_setup_teardown(candidate_ds_test, sysrepo_setup, sysrepo_teardown),
=======
            cmocka_unit_test_setup_teardown(cl_rpc_test, sysrepo_setup, sysrepo_teardown),
>>>>>>> 3ebc40b0
    };

    return cmocka_run_group_tests(tests, NULL, NULL);
}<|MERGE_RESOLUTION|>--- conflicted
+++ resolved
@@ -1196,11 +1196,6 @@
     assert_int_equal(rc, SR_ERR_OK);
 }
 
-<<<<<<< HEAD
-
-static void
-candidate_ds_test(void **state)
-=======
 static int
 test_rpc_cb(const char *xpath, const sr_val_t *input, const size_t input_cnt,
         sr_val_t **output, size_t *output_cnt, void *private_ctx)
@@ -1228,86 +1223,10 @@
 
 static void
 cl_rpc_test(void **state)
->>>>>>> 3ebc40b0
-{
-    sr_conn_ctx_t *conn = *state;
-    assert_non_null(conn);
-
-<<<<<<< HEAD
-    sr_session_ctx_t *session_startup = NULL, *session_running = NULL, *session_candidate = NULL;
-    sr_subscription_ctx_t *subscription = NULL;
-    int callback_called = 0;
-    sr_val_t value = { 0, }, *val = NULL;
-    int rc = SR_ERR_OK;
-
-    /* start sessions */
-    rc = sr_session_start(conn, SR_DS_STARTUP, SR_SESS_DEFAULT, &session_startup);
-    assert_int_equal(rc, SR_ERR_OK);
-    rc = sr_session_start(conn, SR_DS_CANDIDATE, SR_SESS_DEFAULT, &session_candidate);
-    assert_int_equal(rc, SR_ERR_OK);
-    rc = sr_session_start(conn, SR_DS_RUNNING, SR_SESS_DEFAULT, &session_running);
-    assert_int_equal(rc, SR_ERR_OK);
-
-    /* get-config from candidate, should be empty no module enabled */
-    rc = sr_get_item(session_candidate, "/example-module:container/list[key1='key1'][key2='key2']/leaf", &val);
-    assert_int_equal(rc, SR_ERR_NOT_FOUND);
-    sr_free_val(val);
-
-    value.type = SR_STRING_T;
-    value.data.string_val = "abcd";
-    value.xpath = "/example-module:container/list[key1='key1'][key2='key2']/leaf";
-
-    /* set item into candidate work even for not enabled leaf */
-    rc = sr_set_item(session_candidate, value.xpath, &value, SR_EDIT_DEFAULT);
-    assert_int_equal(rc, SR_ERR_OK);
-
-    rc = sr_get_item(session_candidate, "/example-module:container/list[key1='key1'][key2='key2']/leaf", &val);
-    assert_int_equal(rc, SR_ERR_OK);
-    assert_int_equal(value.type, val->type);
-    assert_string_equal(value.data.string_val, val->data.string_val);
-    sr_free_val(val);
-
-    rc = sr_copy_config(session_candidate, "example-module", SR_DS_CANDIDATE, SR_DS_STARTUP);
-    assert_int_equal(rc, SR_ERR_OK);
-
-    /* get-config from startup, candidate should be copied to the startup */
-    rc = sr_get_item(session_startup, "/example-module:container/list[key1='key1'][key2='key2']/leaf", &val);
-    assert_int_equal(rc, SR_ERR_OK);
-    assert_int_equal(value.type, val->type);
-    assert_string_equal(value.data.string_val, val->data.string_val);
-    sr_free_val(val);
-
-    /* commit should fail because non enabled nodes are modified */
-    rc = sr_commit(session_candidate);
-    assert_int_equal(SR_ERR_COMMIT_FAILED, rc);
-
-    /* enable running DS for example-module */
-    rc = sr_module_change_subscribe(session_startup, "example-module", true,
-            test_module_change_cb, &callback_called, &subscription);
-    assert_int_equal(rc, SR_ERR_OK);
-
-    /* commit should pass */
-    rc = sr_commit(session_candidate);
-    assert_int_equal(SR_ERR_OK, rc);
-
-    rc = sr_get_item(session_running, "/example-module:container/list[key1='key1'][key2='key2']/leaf", &val);
-    assert_int_equal(rc, SR_ERR_OK);
-    assert_int_equal(value.type, val->type);
-    assert_string_equal(value.data.string_val, val->data.string_val);
-    sr_free_val(val);
-
-    /* stop the sessions */
-    rc = sr_session_stop(session_startup);
-    assert_int_equal(rc, SR_ERR_OK);
-    rc = sr_session_stop(session_candidate);
-    assert_int_equal(rc, SR_ERR_OK);
-    rc = sr_session_stop(session_running);
-    assert_int_equal(rc, SR_ERR_OK);
-
-    rc = sr_unsubscribe(subscription);
-    assert_int_equal(rc, SR_ERR_OK);
-}
-=======
+{
+    sr_conn_ctx_t *conn = *state;
+    assert_non_null(conn);
+
     sr_session_ctx_t *session = NULL;
     sr_subscription_ctx_t *subscription = NULL;
     int callback_called = 0;
@@ -1347,7 +1266,85 @@
     assert_int_equal(rc, SR_ERR_OK);
 }
 
->>>>>>> 3ebc40b0
+static void
+candidate_ds_test(void **state)
+{
+    sr_conn_ctx_t *conn = *state;
+    assert_non_null(conn);
+
+    sr_session_ctx_t *session_startup = NULL, *session_running = NULL, *session_candidate = NULL;
+    sr_subscription_ctx_t *subscription = NULL;
+    int callback_called = 0;
+    sr_val_t value = { 0, }, *val = NULL;
+    int rc = SR_ERR_OK;
+
+    /* start sessions */
+    rc = sr_session_start(conn, SR_DS_STARTUP, SR_SESS_DEFAULT, &session_startup);
+    assert_int_equal(rc, SR_ERR_OK);
+    rc = sr_session_start(conn, SR_DS_CANDIDATE, SR_SESS_DEFAULT, &session_candidate);
+    assert_int_equal(rc, SR_ERR_OK);
+    rc = sr_session_start(conn, SR_DS_RUNNING, SR_SESS_DEFAULT, &session_running);
+    assert_int_equal(rc, SR_ERR_OK);
+
+    /* get-config from candidate, should be empty no module enabled */
+    rc = sr_get_item(session_candidate, "/example-module:container/list[key1='key1'][key2='key2']/leaf", &val);
+    assert_int_equal(rc, SR_ERR_NOT_FOUND);
+    sr_free_val(val);
+
+    value.type = SR_STRING_T;
+    value.data.string_val = "abcd";
+    value.xpath = "/example-module:container/list[key1='key1'][key2='key2']/leaf";
+
+    /* set item into candidate work even for not enabled leaf */
+    rc = sr_set_item(session_candidate, value.xpath, &value, SR_EDIT_DEFAULT);
+    assert_int_equal(rc, SR_ERR_OK);
+
+    rc = sr_get_item(session_candidate, "/example-module:container/list[key1='key1'][key2='key2']/leaf", &val);
+    assert_int_equal(rc, SR_ERR_OK);
+    assert_int_equal(value.type, val->type);
+    assert_string_equal(value.data.string_val, val->data.string_val);
+    sr_free_val(val);
+
+    rc = sr_copy_config(session_candidate, "example-module", SR_DS_CANDIDATE, SR_DS_STARTUP);
+    assert_int_equal(rc, SR_ERR_OK);
+
+    /* get-config from startup, candidate should be copied to the startup */
+    rc = sr_get_item(session_startup, "/example-module:container/list[key1='key1'][key2='key2']/leaf", &val);
+    assert_int_equal(rc, SR_ERR_OK);
+    assert_int_equal(value.type, val->type);
+    assert_string_equal(value.data.string_val, val->data.string_val);
+    sr_free_val(val);
+
+    /* commit should fail because non enabled nodes are modified */
+    rc = sr_commit(session_candidate);
+    assert_int_equal(SR_ERR_COMMIT_FAILED, rc);
+
+    /* enable running DS for example-module */
+    rc = sr_module_change_subscribe(session_startup, "example-module", true,
+            test_module_change_cb, &callback_called, &subscription);
+    assert_int_equal(rc, SR_ERR_OK);
+
+    /* commit should pass */
+    rc = sr_commit(session_candidate);
+    assert_int_equal(SR_ERR_OK, rc);
+
+    rc = sr_get_item(session_running, "/example-module:container/list[key1='key1'][key2='key2']/leaf", &val);
+    assert_int_equal(rc, SR_ERR_OK);
+    assert_int_equal(value.type, val->type);
+    assert_string_equal(value.data.string_val, val->data.string_val);
+    sr_free_val(val);
+
+    /* stop the sessions */
+    rc = sr_session_stop(session_startup);
+    assert_int_equal(rc, SR_ERR_OK);
+    rc = sr_session_stop(session_candidate);
+    assert_int_equal(rc, SR_ERR_OK);
+    rc = sr_session_stop(session_running);
+    assert_int_equal(rc, SR_ERR_OK);
+
+    rc = sr_unsubscribe(subscription);
+    assert_int_equal(rc, SR_ERR_OK);
+}
 int
 main()
 {
@@ -1369,11 +1366,8 @@
             cmocka_unit_test_setup_teardown(cl_refresh_session, sysrepo_setup, sysrepo_teardown),
             cmocka_unit_test_setup_teardown(cl_notification_test, sysrepo_setup, sysrepo_teardown),
             cmocka_unit_test_setup_teardown(cl_copy_config_test, sysrepo_setup, sysrepo_teardown),
-<<<<<<< HEAD
+            cmocka_unit_test_setup_teardown(cl_rpc_test, sysrepo_setup, sysrepo_teardown),
             cmocka_unit_test_setup_teardown(candidate_ds_test, sysrepo_setup, sysrepo_teardown),
-=======
-            cmocka_unit_test_setup_teardown(cl_rpc_test, sysrepo_setup, sysrepo_teardown),
->>>>>>> 3ebc40b0
     };
 
     return cmocka_run_group_tests(tests, NULL, NULL);
