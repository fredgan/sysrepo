/**
 * @file sysrepoctl.c
 * @author Rastislav Szabo <raszabo@cisco.com>, Lukas Macko <lmacko@cisco.com>,
 *         Milan Lenco <milan.lenco@pantheon.tech>
 * @brief Sysrepo control tool (sysrepoctl) implementation.
 *
 * @copyright
 * Copyright 2016 Cisco Systems, Inc.
 *
 * Licensed under the Apache License, Version 2.0 (the "License");
 * you may not use this file except in compliance with the License.
 * You may obtain a copy of the License at
 *
 *    http://www.apache.org/licenses/LICENSE-2.0
 *
 * Unless required by applicable law or agreed to in writing, software
 * distributed under the License is distributed on an "AS IS" BASIS,
 * WITHOUT WARRANTIES OR CONDITIONS OF ANY KIND, either express or implied.
 * See the License for the specific language governing permissions and
 * limitations under the License.
 */

#include <stdio.h>
#include <stdlib.h>
#include <unistd.h>
#include <getopt.h>
#include <sys/types.h>
#include <sys/stat.h>
#include <dirent.h>
#include <fcntl.h>
#include <pwd.h>
#include <grp.h>
#include <libyang/libyang.h>

#include "sr_common.h"
#include "client_library.h"
#include "module_dependencies.h"

/**
 * @brief Helper structure used for storing uid and gid of module's owner
 * and group respectively.
 */
typedef struct srctl_module_owner_s {
    uid_t owner;
    gid_t group;
} srctl_module_owner_t;

int srctl_log_level = -1;
static char *srctl_schema_search_dir = SR_SCHEMA_SEARCH_DIR;
static char *srctl_data_search_dir = SR_DATA_SEARCH_DIR;
static char *srctl_internal_schema_search_dir = SR_INTERNAL_SCHEMA_SEARCH_DIR;
static char *srctl_internal_data_search_dir = SR_INTERNAL_DATA_SEARCH_DIR;
static bool custom_repository = false;

const char * const data_files_ext[] = { SR_STARTUP_FILE_EXT,
                                        SR_RUNNING_FILE_EXT,
                                        SR_STARTUP_FILE_EXT SR_LOCK_FILE_EXT,
                                        SR_RUNNING_FILE_EXT SR_LOCK_FILE_EXT,
                                        SR_PERSIST_FILE_EXT,
                                        SR_CANDIDATE_FILE_EXT SR_LOCK_FILE_EXT};



/**
 * @brief Connects to sysrepo and starts a session.
 */
static int
srctl_open_session(bool daemon_required, sr_conn_ctx_t **connection_p, sr_session_ctx_t **session_p)
{
    int rc = SR_ERR_OK;

    if (daemon_required) {
        /* do not report failed connection to sysrepo *daemon* */
        sr_log_stderr(SR_LL_NONE);
    }
    rc = sr_connect("sysrepoctl", daemon_required ? SR_CONN_DAEMON_REQUIRED : SR_CONN_DEFAULT, connection_p);
    if (daemon_required) {
        /* re-enable logging */
        if ((srctl_log_level >= SR_LL_NONE) && (srctl_log_level <= SR_LL_DBG)) {
            sr_log_stderr(srctl_log_level);
        }
    }
    if (SR_ERR_OK == rc) {
        rc = sr_session_start(*connection_p, SR_DS_STARTUP, SR_SESS_DEFAULT, session_p);
    }
    return rc;
}

/**
 * @brief Reports (prints to stderr) the error stored within the session or given one.
 */
static void
srctl_report_error(sr_session_ctx_t *session, int rc)
{
    const sr_error_info_t *error = NULL;

    if (NULL == session) {
        fprintf(stderr, "Error: %s\n", sr_strerror(rc));
    } else {
        sr_get_last_error(session, &error);
        fprintf(stderr, "Error: %s\n", error->message);
    }
}

/**
 * @brief Prints the owner user and group ot the model installed in sysrepo.
 */
static void
srctl_print_module_owner(const char *module_name, char *buff)
{
    char file_name[PATH_MAX] = { 0, };
    struct stat info;
    int ret = 0;

    snprintf(file_name, PATH_MAX, "%s%s%s", srctl_data_search_dir, module_name, SR_STARTUP_FILE_EXT);

    ret = stat(file_name, &info);
    if (0 == ret) {
        struct passwd *pw = getpwuid(info.st_uid);
        struct group  *gr = getgrgid(info.st_gid);
        if(pw && gr) {
            snprintf(buff, PATH_MAX, "%s:%s", pw->pw_name, gr->gr_name);
        } else {
            snprintf(buff, PATH_MAX, "%d:%d", info.st_uid, info.st_gid);
        }
    } else {
        snprintf(buff, PATH_MAX, " ");
    }
}

/**
 * @brief Prints the permissions of the model installed in sysrepo.
 */
static void
srctl_print_module_permissions(const char *module_name, char *buff)
{
    char file_name[PATH_MAX] = { 0, };
    struct stat info;
    int statchmod = 0;
    int ret = 0;

    snprintf(file_name, PATH_MAX, "%s%s%s", srctl_data_search_dir, module_name, SR_STARTUP_FILE_EXT);

    ret = stat(file_name, &info);
    if (0 == ret) {
        statchmod = info.st_mode & (S_IRWXU | S_IRWXG | S_IRWXO);
        snprintf(buff, PATH_MAX, "%o", statchmod);
    } else {
        snprintf(buff, PATH_MAX, " ");
    }
}

/**
 * @brief Performs the --list operation.
 */
static int
srctl_list_modules()
{
    sr_conn_ctx_t *connection = NULL;
    sr_session_ctx_t *session = NULL;
    sr_schema_t *schemas = NULL;
    size_t schema_cnt = 0;
    char buff[PATH_MAX] = { 0, };
    int rc = SR_ERR_OK;

    printf("Sysrepo schema directory: %s\n", SR_SCHEMA_SEARCH_DIR);
    printf("Sysrepo data directory:   %s\n", SR_DATA_SEARCH_DIR);
    printf("(Do not alter contents of these directories manually)\n");

    rc = srctl_open_session(false, &connection, &session);

    if (SR_ERR_OK == rc) {
        rc = sr_list_schemas(session, &schemas, &schema_cnt);
    }

    printf("\n%-30s| %-11s| %-12s| %-20s| %-12s| %-30s| %s\n",
            "Module Name", "Revision", "Conformance", "Data Owner", "Permissions", "Submodules", "Enabled Features");
    printf("-----------------------------------------------------------------------------------------------------------------------------------------------\n");

    if (SR_ERR_OK == rc) {
        for (size_t i = 0; i < schema_cnt; i++) {
            printf("%-30s| %-11s| ", schemas[i].module_name,
                    (NULL == schemas[i].revision.revision ? "" : schemas[i].revision.revision));
            /* print conformance */
            if (schemas[i].installed) {
                printf("Installed   | ");
            } else if (schemas[i].implemented) {
                printf("Implemented | ");
            } else {
                printf("Imported    | ");
            }
            /* print owner */
            srctl_print_module_owner(schemas[i].module_name, buff);
            printf("%-20s| ", buff);
            /* print permissions */
            srctl_print_module_permissions(schemas[i].module_name, buff);
            printf("%-12s| ", buff);
            /* print submodules */
            size_t printed = 0;
            for (size_t j = 0; j < schemas[i].submodule_count; j++) {
                printed += printf(" %s", schemas[i].submodules[j].submodule_name);
            }
            for (size_t j = printed; j < 30; j++) printf(" ");
            /* print enabled features */
            printf("|");
            for (size_t j = 0; j < schemas[i].enabled_feature_cnt; j++) {
                printf(" %s", schemas[i].enabled_features[j]);
            }
            printf("\n");
        }
        printf("\n");
        sr_free_schemas(schemas, schema_cnt);
    } else {
        srctl_report_error(session, rc);
    }
    sr_disconnect(connection);

    return rc;
}

/**
 * @brief Extracts the path to the directory with the file out of the file path.
 */
static char *
srctl_get_dir_path(const char *file_path)
{
    char *slash = NULL, *result = NULL;

    result = strdup(file_path);
    if (NULL != result) {
        slash = strrchr(result, '/');
        if (NULL != slash) {
            *slash = '\0';
        } else if (strlen(result) > 0) {
            result[0] = '.';
            result[1] = '\0';
        } else {
            free(result);
            result = NULL;
        }
    }

    return result;
}

/**
 * @brief Generates the YANG file path from module name and optional revision date.
 */
static void
srctl_get_yang_path(const char *module_name, const char *revision_date, char *yang_path, size_t path_max_len)
{
    if (NULL != revision_date) {
        snprintf(yang_path, path_max_len, "%s%s@%s%s", srctl_schema_search_dir, module_name, revision_date, SR_SCHEMA_YANG_FILE_EXT);
    } else {
        snprintf(yang_path, path_max_len, "%s%s%s", srctl_schema_search_dir, module_name, SR_SCHEMA_YANG_FILE_EXT);
    }
}

/**
 * @brief Generates the YIN file path from module name and optional revision date.
 */
static void
srctl_get_yin_path(const char *module_name, const char *revision_date, char *yin_path, size_t path_max_len)
{
    if (NULL != revision_date) {
        snprintf(yin_path, PATH_MAX, "%s%s@%s%s", srctl_schema_search_dir, module_name, revision_date, SR_SCHEMA_YIN_FILE_EXT);
    } else {
        snprintf(yin_path, PATH_MAX, "%s%s%s", srctl_schema_search_dir, module_name, SR_SCHEMA_YIN_FILE_EXT);
    }
}

/**
 * @brief Create data file at the given path.
 */
static int
srctl_file_create(const char *path, void *arg)
{
    (void)arg;
    mode_t old_umask = 0;
    old_umask = umask(0);
    int fd = open(path, O_WRONLY | O_CREAT, 0666);
    umask(old_umask);
    return fd == -1 ? -1 : close(fd);
}

/**
 * @brief Change owner of the data file at the given path.
 */
static int
srctl_file_chown(const char *path, void *arg)
{
    srctl_module_owner_t *owner_id = (srctl_module_owner_t *)arg;
    return chown(path, owner_id->owner, owner_id->group);
}

/**
 * @brief Change permissions of the data file at the given path.
 */
static int
srctl_file_chmod(const char *path, void *arg)
{
    // TODO: avoid using the external chmod command
    char cmd[PATH_MAX] = { 0, };
    snprintf(cmd, PATH_MAX, "chmod %s %s", (const char *)arg, path);
    return system(cmd);
}

/**
 * @brief Remove data file from the given path.
 */
static int
srctl_file_remove(const char *path, void *arg)
{
    (void)arg;
    int ret = 0;

    ret = unlink(path);
    if (0 != ret) {
        return (errno == ENOENT ? 0 : ret);
    }
    return 0;
}

/**
 * @brief Apply the given command on all data files of the given module.
 */
static int
srctl_data_files_apply(const char *module_name, int (*command) (const char *, void *), void *arg, bool continue_on_error)
{
    char path[PATH_MAX] = { 0, };
    int rc = 0, ret = 0;

    for (size_t i = 0; i < sizeof(data_files_ext) / sizeof(data_files_ext[0]); ++i) {
        snprintf(path, PATH_MAX, "%s%s%s", srctl_data_search_dir, module_name, data_files_ext[i]);
        ret = command(path, arg);
        if (0 != ret) {
            rc = ret;
            if (!continue_on_error)
                break;
        }
    }

    return rc;
}

/**
 * @brief Updates subscription socket directory permissions according to the file
 * permissions set on the data file.
 */
static int
srctl_update_socket_dir_permissions(const char *module_name)
{
    char path[PATH_MAX] = { 0, };
    mode_t old_umask = 0;
    int ret = 0, rc = SR_ERR_OK;

    /* create the parent directory if it does not exist */
    strncat(path, SR_SUBSCRIPTIONS_SOCKET_DIR, PATH_MAX - 1);
    strncat(path, "/", PATH_MAX - strlen(path) - 1);

    old_umask = umask(0);
    ret = mkdir(path, S_IRWXU | S_IRWXG | S_IRWXO);
    umask(old_umask);
    if (-1 == ret && EEXIST != errno) {
        CHECK_ZERO_LOG_RETURN(ret, SR_ERR_INTERNAL, "Unable to create the directory '%s': %s", path, sr_strerror_safe(errno));
    }

    /* create the module directory if it does not exist */
    strncat(path, module_name, PATH_MAX - strlen(path) - 1);
    strncat(path, "/", PATH_MAX - strlen(path) - 1);
    old_umask = umask(0);
    ret = mkdir(path, S_IRWXU | S_IRWXG | S_IRWXO);
    umask(old_umask);
    if (-1 == ret && EEXIST != errno) {
        CHECK_ZERO_LOG_RETURN(ret, SR_ERR_INTERNAL, "Unable to create the directory '%s': %s", path, sr_strerror_safe(errno));
    }

    /* set the permissions on module's socket directory */
    rc = sr_set_data_file_permissions(path, true, srctl_data_search_dir, module_name, true);
    CHECK_RC_LOG_RETURN(rc, "Unable to set socket directory permissions for '%s'.", path);

    return rc;
}

/**
 * @brief Change owner and/or permissions of the given module.
 */
static int
srctl_module_change_permissions(const char *module_name, const char *owner, const char *permissions)
{
    int ret = 0;
    char *colon = NULL;
    struct passwd *pwd = NULL;
    struct group *group = NULL;
    srctl_module_owner_t owner_id = { -1, -1 };

    /* update owner if requested */
    if (NULL != owner) {
        colon = strchr(owner, ':');
        if (NULL != colon && strlen(colon+1)) {
            /* try to get group ID */
            group = getgrnam(colon+1);
            if (NULL == group) {
                fprintf(stderr, "Error: Unable to obtain GID for the group '%s'.\n", colon+1);
                goto fail;
            }
            owner_id.group = group->gr_gid;
        }
        if (NULL != colon) {
            *colon = '\0';
        }
        if (NULL == colon || owner < colon) {
            /* try to get user ID */
            pwd = getpwnam(owner);
            if (NULL == pwd) {
                fprintf(stderr, "Error: Unable to obtain UID for the user '%s'.\n", owner);
                goto fail;
            }
            owner_id.owner = pwd->pw_uid;
        }
        ret = srctl_data_files_apply(module_name, srctl_file_chown, (void *)&owner_id, true);
        if (0 != ret) {
            if (NULL != colon) {
                *colon = ':'; /* restore the value of input string */
            }
            fprintf(stderr, "Error: Unable to change owner to '%s' for module '%s'.\n", owner, module_name);
            goto fail;
        }
    }

    /* update permissions if requested */
    if (NULL != permissions) {
        ret = srctl_data_files_apply(module_name, srctl_file_chmod, (void *)permissions, true);
        if (0 != ret) {
            fprintf(stderr, "Error: Unable to change permissions to '%s' for module '%s'.\n", permissions, module_name);
            goto fail;
        }
    }

    if (!custom_repository) {
        /* update socket directory permissions (if not executed by build) */
        ret = srctl_update_socket_dir_permissions(module_name);
        if (0 != ret) {
            fprintf(stderr, "Error: Unable to update socket directory permissions for module '%s'.\n", module_name);
            goto fail;
        }
    }

    return SR_ERR_OK;

fail:
    return SR_ERR_INTERNAL;
}

/**
 * @brief Performs the --change operation.
 */
static int
srctl_change(const char *module_name, const char *owner, const char *permissions)
{
    if (NULL == module_name) {
        fprintf(stderr, "Error: Module must be specified for --change operation.\n");
        return SR_ERR_INVAL_ARG;
    }
    if (NULL == owner && NULL == permissions) {
        fprintf(stderr, "Either --owner or --permissions option must be specified for --change operation.\n");
        return SR_ERR_INVAL_ARG;
    }

    printf("Changing ownership/permissions of the module '%s'.\n", module_name);
    int rc = srctl_module_change_permissions(module_name, owner, permissions);
    if (SR_ERR_OK == rc) {
        printf("Operation completed successfully.\n");
    } else {
        printf("Operation was cancelled.\n");
    }
    return rc;
}

/**
 * @brief Logging callback called from libyang for each log entry.
 */
static void
srctl_ly_log_cb(LY_LOG_LEVEL level, const char *msg, const char *path)
{
    switch (level) {
        case LY_LLERR:
            SR_LOG_ERR("libyang: %s", msg);
            break;
        case LY_LLWRN:
            SR_LOG_WRN("libyang: %s", msg);
            break;
        case LY_LLVRB:
            SR_LOG_INF("libyang: %s", msg);
            break;
        case LY_LLDBG:
            SR_LOG_DBG("libyang: %s", msg);
            break;
        case LY_LLSILENT:
        default:
            break;
    }
}

/**
 * @brief Genarates YANG file path from YIN file path and vice versa
 * (new string will be allocated, should be freed by the caller).
 */
static const char *
srctl_get_compl_schema_file(const char *orig_filepath)
{
    const char *yang_filepath = NULL;
    char *dot = NULL;

    if (NULL != orig_filepath) {
        yang_filepath = calloc(strlen(orig_filepath) + 2, sizeof(*yang_filepath));
        strcpy((char*)yang_filepath, orig_filepath);
        dot = strrchr(yang_filepath, '.');
        if (NULL != dot) {
            strcpy(dot, sr_str_ends_with(orig_filepath, SR_SCHEMA_YIN_FILE_EXT) ? SR_SCHEMA_YANG_FILE_EXT : SR_SCHEMA_YIN_FILE_EXT);
        }
    }

    return yang_filepath;
}

/**
 * @brief Deletes the schema files.
 */
static int
srctl_schema_file_delete(const char *schema_file)
{
    const char *compl_file = NULL;
    int ret = 0, rc = SR_ERR_OK;

    ret = unlink(schema_file);
    if (0 != ret) {
        if (errno != ENOENT) {
            fprintf(stderr, "Error: Unable to delete the schema file '%s'.\n", schema_file);
            rc = SR_ERR_INTERNAL;
        }
    } else {
        printf("Deleted the schema file '%s'.\n", schema_file);
    }

    compl_file = srctl_get_compl_schema_file(schema_file);
    ret = unlink(compl_file);
    if (0 != ret) {
        if (errno != ENOENT) {
            fprintf(stderr, "Error: Unable to delete the schema file '%s'.\n", compl_file);
            rc = SR_ERR_INTERNAL;
        }
    } else {
        printf("Deleted the schema file '%s'.\n", compl_file);
    }
    free((void*)compl_file);

    return rc;
}

/**
 * @brief Deletes data files of a given module.
 */
static int
srctl_data_uninstall(const char *module_name)
{
    int ret = 0;

    ret = srctl_data_files_apply(module_name, srctl_file_remove, NULL, true);
    if (0 != ret) {
        fprintf(stderr, "Error: Unable to delete all data files.\n");
        return SR_ERR_INTERNAL;
    } else {
        printf("Deleted the data files for module '%s'.\n", module_name);
    }

    return SR_ERR_OK;
}

/**
 * @brief Performs the --uninstall operation.
 */
static int
srctl_uninstall(const char *module_name, const char *revision)
{
    int rc = SR_ERR_INTERNAL;
    sr_conn_ctx_t *connection = NULL;
    sr_session_ctx_t *session = NULL;
    struct ly_ctx *ly_ctx = NULL;
    md_ctx_t *md_ctx = NULL;
    md_module_t *module = NULL;
    char *filepath = NULL;
    md_module_key_t *module_key = NULL;
    sr_list_t *implicitly_removed = NULL;

    if (NULL == module_name) {
        fprintf(stderr, "Error: Module must be specified for --uninstall operation.\n");
        return SR_ERR_INVAL_ARG;
    }
    printf("Uninstalling the module '%s'...\n", module_name);

    /* init libyang context */
    ly_ctx = ly_ctx_new(srctl_schema_search_dir);
    if (NULL == ly_ctx) {
        fprintf(stderr, "Error: Unable to initialize libyang context: %s.\n", ly_errmsg());
        goto fail;
    }

    /* init module dependencies context */
    rc = md_init(srctl_schema_search_dir, srctl_internal_schema_search_dir, srctl_internal_data_search_dir,
                 true, &md_ctx);
    if (SR_ERR_OK != rc) {
        fprintf(stderr, "Error: Failed to initialize module dependencies context.\n");
        goto fail;
    }

    /* search for the module to uninstall */
    rc = md_get_module_info(md_ctx, module_name, revision, &module);
    if (SR_ERR_OK != rc) {
        fprintf(stderr, "Error: Module '%s@%s' is not installed.\n", module_name,
                revision ? revision : "<latest>");
        goto fail;
    }

    /**
     * Note: Module should be removed from the dependency graph before the schema files so
     * that the repository will remain in correct state even if the uninstallation fails
     * in-progress.
     */

    /* try to remove the module from the dependency graph */
    filepath = strdup(module->filepath);
    CHECK_NULL_NOMEM_GOTO(filepath, rc, fail);
    rc = md_remove_module(md_ctx, module_name, revision, &implicitly_removed);
    if (SR_ERR_INVAL_ARG == rc) {
        fprintf(stderr, "Error: Uninstalling the module would leave the repository in a state "
                               "with unresolved inter-module dependencies.\n");
        goto fail;
    }
    if (SR_ERR_OK != rc) {
        fprintf(stderr, "Error: Unable to remove the module from the dependency graph.\n");
        goto fail;
    }
    /* notify sysrepo about the change */
    if (!custom_repository) {
        /* disable in sysrepo */
        rc = srctl_open_session(true, &connection, &session);
        if (SR_ERR_OK == rc) {
            rc = sr_module_install(session, module_name, revision, NULL, false);
            if (SR_ERR_OK != rc && SR_ERR_NOT_FOUND != rc) {
                srctl_report_error(session, rc);
                fprintf(stderr, "Module can not be uninstalled because it is being used.\n");
            }
            sr_disconnect(connection);
            CHECK_RC_LOG_GOTO(rc, fail, "Failed to uninstall module %s", module->name);
        }
    }

    rc = md_flush(md_ctx);
    if (SR_ERR_OK != rc) {
        fprintf(stderr, "Error: Unable to apply the changes made in the dependency graph.\n");
        goto fail;
    }

    /* unlock and release the internal data file with dependencies */
    md_destroy(md_ctx);
    md_ctx = NULL;

    /* uninstall the module */
    rc = srctl_schema_file_delete(filepath);
    if (SR_ERR_OK != rc) {
        fprintf(stderr, "Warning: Module schema delete was unsuccessful, continuing.\n");
    }

    /* delete data files */
    rc = srctl_data_uninstall(module_name);
    if (SR_ERR_OK != rc) {
        fprintf(stderr, "Warning: data files removal was unsuccessful, continuing.\n");
    }

    /* uninstall (sub)modules that are no longer needed */
    for (size_t i = 0; NULL != implicitly_removed && i < implicitly_removed->count; ++i) {
        module_key = (md_module_key_t *)implicitly_removed->data[i];
        printf("Automatically removing no longer needed module '%s'.\n", module_key->name);
        rc = srctl_schema_file_delete(module_key->filepath);
        if (SR_ERR_OK != rc) {
            fprintf(stderr, "Warning: Module schema delete was unsuccessful, continuing.\n");
        }
        (void)srctl_data_uninstall(module_key->name); /* ignore errors */
    }

    printf("Uninstall operation completed successfully.\n");
    rc = SR_ERR_OK;
    goto cleanup;

fail:
    printf("Uninstall operation failed.\n");

cleanup:
    free(filepath);
    md_destroy(md_ctx);
    if (ly_ctx) {
        ly_ctx_destroy(ly_ctx, NULL);
    }
    md_free_module_key_list(implicitly_removed);
    return rc;
}

/**
 * @brief Check if two file paths refer to the same file.
 */
bool
srctl_same_file(const char *file1, const char *file2)
{
    struct stat stat1, stat2;
    if(stat(file1, &stat1) < 0) return false;
    if(stat(file2, &stat2) < 0) return false;
    return (stat1.st_dev == stat2.st_dev) && (stat1.st_ino == stat2.st_ino);
}

/**
 * @brief Installs specified schema files to sysrepo.
 */
static int
srctl_schema_install(const struct lys_module *module, const char *yang_src, const char *yin_src)
{
    char yang_dst[PATH_MAX] = { 0, }, yin_dst[PATH_MAX] = { 0, }, cmd[PATH_MAX] = { 0, };
    const char *yang_path = NULL, *yin_path = NULL;
    int ret = 0, rc = SR_ERR_OK;

    if (NULL != yang_src) {
        /* install YANG */
        if (-1 != access(yang_src, F_OK)) {
            /* only if the source file actually exists */
            srctl_get_yang_path(module->name, module->rev[0].date, yang_dst, PATH_MAX);
            if (srctl_same_file(yang_src, yang_dst)) {
                rc = SR_ERR_DATA_EXISTS;
                printf("Schema of the module %s is already installed, skipping...\n", module->name);
            } else {
                printf("Installing the YANG file to '%s'...\n", yang_dst);
                snprintf(cmd, PATH_MAX, "cp %s %s", yang_src, yang_dst);
                ret = system(cmd);
                if (0 != ret) {
                    fprintf(stderr, "Error: Unable to install the YANG file to '%s'.\n", yang_dst);
                    yang_dst[0] = '\0';
                    goto fail;
                }
            }
        }
    }

    if (NULL != yin_src) {
        /* install YIN */
        if (-1 != access(yin_src, F_OK)) {
            /* only if the source file actually exists */
            srctl_get_yin_path(module->name, module->rev[0].date, yin_dst, PATH_MAX);
            if (srctl_same_file(yin_src, yin_dst)) {
                rc = SR_ERR_DATA_EXISTS;
                printf("Schema of the module %s is already installed, skipping...\n", module->name);
            } else {
                printf("Installing the YIN file to '%s'...\n", yin_dst);
                snprintf(cmd, PATH_MAX, "cp %s %s", yin_src, yin_dst);
                ret = system(cmd);
                if (0 != ret) {
                    fprintf(stderr, "Error: Unable to install the YIN file to '%s'.\n", yin_dst);
                    yin_dst[0] = '\0';
                    goto fail;
                }
            }
        }
    }

    /* install dependent YANG / YIN files */
    for (size_t i = 0; i < module->inc_size; i++) {
        printf("Resolving dependency: '%s' includes '%s'...\n", module->name, module->inc[i].submodule->name);
        if (sr_str_ends_with(module->inc[i].submodule->filepath, SR_SCHEMA_YANG_FILE_EXT)) {
            yang_path = module->inc[i].submodule->filepath;
            yin_path = NULL;
        } else {
            yang_path = NULL;
            yin_path = module->inc[i].submodule->filepath;
        }
        ret = srctl_schema_install((const struct lys_module *)module->inc[i].submodule, yang_path, yin_path);
        if (SR_ERR_OK != ret && SR_ERR_DATA_EXISTS != ret) {
            fprintf(stderr, "Error: Unable to resolve the dependency on '%s'.\n", module->inc[i].submodule->name);
            goto fail;
        }
    }
    for (size_t i = 0; i < module->imp_size; i++) {
        if (NULL == module->imp[i].module->filepath) {
            /* skip libyang's internal modules */
            continue;
        }
        printf("Resolving dependency: '%s' imports '%s'...\n", module->name, module->imp[i].module->name);
        if (sr_str_ends_with(module->imp[i].module->filepath, SR_SCHEMA_YANG_FILE_EXT)) {
            yang_path = module->imp[i].module->filepath;
            yin_path = NULL;
        } else {
            yang_path = NULL;
            yin_path = module->imp[i].module->filepath;
        }
        ret = srctl_schema_install(module->imp[i].module, yang_path, yin_path);
        if (SR_ERR_OK != ret && SR_ERR_DATA_EXISTS != ret) {
            fprintf(stderr, "Error: Unable to resolve the dependency on '%s'.\n", module->imp[i].module->name);
            goto fail;
        }
    }

    return rc;

fail:
    printf("Installation of schema files cancelled for module '%s', reverting...\n", module->name);
    if ('\0' != yang_dst[0]) {
        ret = unlink(yang_dst);
        if (0 != ret && ENOENT != errno) {
            fprintf(stderr, "Error: Unable to revert the installation of the schema file '%s'.\n", yang_dst);
        }
    }
    if ('\0' != yin_dst[0]) {
        ret = unlink(yin_dst);
        if (0 != ret && ENOENT != errno) {
            fprintf(stderr, "Error: Unable to revert the installation of the schema file '%s'.\n", yin_dst);
        }
    }

    return SR_ERR_INTERNAL;
}

/**
 * @brief Installs data files for given module and its dependencies (with already installed schema).
 */
static int
srctl_data_install(const struct lys_module *module, const char *owner, const char *permissions)
{
    int ret = 0, rc = SR_ERR_OK;

    /* install data files only if module can contain any data */
    if (sr_lys_module_has_data(module)) {
        printf("Installing data files for module '%s'...\n", module->name);
        ret = srctl_data_files_apply(module->name, srctl_file_create, NULL, false);
        if (0 != ret) {
            fprintf(stderr, "Error: Unable to install data files.\n");
            rc = SR_ERR_INTERNAL;
            goto fail;
        }

        rc = srctl_module_change_permissions(module->name, owner, permissions);
        if (SR_ERR_OK != rc) {
            goto fail;
        }
    } else {
        printf("Skipping installation of data files for module '%s'...\n", module->name);
        if (module->features_size > 0) {
            char path[PATH_MAX] = { 0, };
            /* install only persist file */
            snprintf(path, PATH_MAX, "%s%s%s", srctl_data_search_dir, module->name, SR_PERSIST_FILE_EXT);
            ret = srctl_file_create(path, NULL);
            if (0 != ret) {
                rc = SR_ERR_INTERNAL;
                goto fail;
            }
        }
    }

    /* install data files for imported module */
    for (size_t i = 0; i < module->imp_size; i++) {
        if (NULL == module->imp[i].module->filepath) {
            /* skip libyang's internal modules */
            continue;
        }
        printf("Resolving dependency: '%s' imports '%s'...\n", module->name, module->imp[i].module->name);
        rc = srctl_data_install(module->imp[i].module, owner, permissions);
        if (SR_ERR_OK != rc) {
            fprintf(stderr, "Error: Unable to resolve the dependency on '%s'.\n", module->imp[i].module->name);
            goto fail;
        }
    }

    goto cleanup;

fail:
    printf("Installation of data files cancelled for module '%s', reverting...\n", module->name);
    srctl_data_uninstall(module->name);

cleanup:
    return rc;
}

/**
 * @brief Performs the --install operation.
 */
static int
srctl_install(const char *yang, const char *yin, const char *owner, const char *permissions, const char *search_dir)
{
    sr_conn_ctx_t *connection = NULL;
    sr_session_ctx_t *session = NULL;
    struct ly_ctx *ly_ctx = NULL;
    md_ctx_t *md_ctx = NULL;
    const struct lys_module *module;
    bool local_search_dir = false;
    char schema_dst[PATH_MAX] = { 0, };
    int rc = SR_ERR_INTERNAL, rc_schema = SR_ERR_INTERNAL, ret = 0;

    if (NULL == yang && NULL == yin) {
        fprintf(stderr, "Error: Either YANG or YIN file must be specified for --install operation.\n");
        goto fail;
    }
<<<<<<< HEAD

    /* make sure that target locations are available */
    ret = mkdir(srctl_schema_search_dir, S_IRWXU | S_IRWXG | S_IRWXO);
    if (ret == -1 && errno != EEXIST) {
        fprintf(stderr, "Error: Unable to create schema repository '%s': %s.\n", srctl_schema_search_dir,
                sr_strerror_safe(errno));
        goto fail;
    }
    if (access(srctl_schema_search_dir, W_OK) == -1) {
        fprintf(stderr, "Error: Unable to write into the schema repository '%s': %s.\n", srctl_schema_search_dir,
                sr_strerror_safe(errno));
        goto fail;
    }
    /* create schema repository */
    ret = mkdir(srctl_schema_search_submod_dir, S_IRWXU | S_IRWXG | S_IRWXO);
    if (ret == -1 && errno != EEXIST) {
      fprintf(stderr, "Error: Unable to create schema repository '%s': %s.\n", srctl_schema_search_submod_dir,
              sr_strerror_safe(errno));
      goto fail;
    }
    if (access(srctl_schema_search_submod_dir, W_OK) == -1) {
        fprintf(stderr, "Error: Unable to write into the schema repository '%s': %s.\n", srctl_schema_search_submod_dir,
                sr_strerror_safe(errno));
        goto fail;
    }

=======
>>>>>>> af1883ac
    printf("Installing a new module from file '%s'...\n", (NULL != yang) ? yang : yin);

    /* extract the search directory path */
    if (NULL == search_dir) {
        search_dir = srctl_get_dir_path((NULL != yang) ? yang : yin);
        if (NULL == search_dir) {
            fprintf(stderr, "Error: Unable to extract search directory path.\n");
            goto fail;
        }
        local_search_dir = true;
    }

    /* init libyang context */
    ly_ctx = ly_ctx_new(search_dir);
    if (NULL == ly_ctx) {
        fprintf(stderr, "Error: Unable to initialize libyang context: %s.\n", ly_errmsg());
        goto fail;
    }

    /* init module dependencies context */
    ret = md_init(srctl_schema_search_dir, srctl_internal_schema_search_dir,
            srctl_internal_data_search_dir, true, &md_ctx);
    if (SR_ERR_OK != ret) {
        fprintf(stderr, "Error: Failed to initialize module dependencies context.\n");
        goto fail;
    }

    /* load the module into libyang ctx to get module information */
    module = lys_parse_path(ly_ctx, (NULL != yin) ? yin : yang, (NULL != yin) ? LYS_IN_YIN : LYS_IN_YANG);
    if (NULL == module) {
        fprintf(stderr, "Error: Unable to load the module by libyang.\n");
        goto fail;
    }

    /* install schema files */
    rc_schema = srctl_schema_install(module, yang, yin);
    if (SR_ERR_OK != rc_schema && SR_ERR_DATA_EXISTS != rc_schema) {
        rc = rc_schema;
        goto fail_schema;
    }

    /* update dependencies */
    if (NULL != yin) {
        srctl_get_yin_path(module->name, module->rev[0].date, schema_dst, PATH_MAX);
    } else if (NULL != yang) {
        srctl_get_yang_path(module->name, module->rev[0].date, schema_dst, PATH_MAX);
    }
    rc = md_insert_module(md_ctx, schema_dst, NULL);
    if (SR_ERR_OK != rc) {
        fprintf(stderr, "Error: Unable to insert the module into the dependency graph.\n");
        goto fail_schema;
    }
    rc = md_flush(md_ctx);
    if (SR_ERR_OK != rc) {
        fprintf(stderr, "Error: Unable to apply the changes made in the dependency graph.\n");
        goto fail_schema;
    }

    /* unlock and release the internal data file with dependencies */
    md_destroy(md_ctx);
    md_ctx = NULL;

    /* install data files */
    rc = srctl_data_install(module, owner, permissions);
    if (SR_ERR_OK != rc) {
        goto fail_data;
    }

    /* Notify sysrepo about the change */
    if (!custom_repository) {
        printf("Notifying sysrepo about the change...\n");
        rc = srctl_open_session(true, &connection, &session);
        if (SR_ERR_OK == rc) {
            rc = sr_module_install(session, module->name, module->rev[0].date, module->filepath, true);
            if (SR_ERR_OK != rc) {
                if (SR_ERR_RESTART_NEEDED == rc) {
                    fprintf(stderr, "Error: sysrepod must be restarted (or stopped) before previously uninstalled "
                            "module '%s' can be reinstalled.\n", module->name);
                } else {
                    srctl_report_error(session, rc);
                }
                goto fail_notif;
            }
        }
    }

    printf("Install operation completed successfully.\n");
    rc = SR_ERR_OK;
    goto cleanup;

fail_notif:
fail_data:
    /* remove from dependency list */
    rc = md_init(srctl_schema_search_dir, srctl_internal_schema_search_dir,
                 srctl_internal_data_search_dir, true, &md_ctx);
    if (SR_ERR_OK == rc) {
        rc = md_remove_module(md_ctx, module->name, module->rev[0].date, NULL);
    }
    if (SR_ERR_OK == rc) {
        md_flush(md_ctx);
    }
    md_destroy(md_ctx);
    md_ctx = NULL;

    srctl_data_uninstall(module->name);
fail_schema:
    printf("Reverting the install operation...\n");
    /* remove both yang and yin schema files */
    if (NULL != yang && SR_ERR_DATA_EXISTS != rc_schema) {
        srctl_get_yang_path(module->name, module->rev[0].date, schema_dst, PATH_MAX);
        ret = unlink(schema_dst);
        if (0 != ret && ENOENT != errno) {
            fprintf(stderr, "Error: Unable to revert the installation of the schema file '%s'.\n", schema_dst);
        } else {
            printf("Deleted the schema file '%s'.\n", schema_dst);
        }
    }
    if (NULL != yin && SR_ERR_DATA_EXISTS != rc_schema) {
        srctl_get_yin_path(module->name, module->rev[0].date, schema_dst, PATH_MAX);
        ret = unlink(schema_dst);
        if (0 != ret && ENOENT != errno) {
            fprintf(stderr, "Error: Unable to revert the installation of the schema file '%s'.\n", schema_dst);
        } else {
            printf("Deleted the schema file '%s'.\n", schema_dst);
        }
    }
fail:
    printf("Install operation failed.\n");

cleanup:
    if (NULL != connection) {
        sr_disconnect(connection);
    }
    md_destroy(md_ctx);
    ly_ctx_destroy(ly_ctx, NULL);
    if (local_search_dir) {
        free((char*)search_dir);
    }
    return rc;
}

/**
 * @brief Performs the --feature-enable or --feature-disable operation.
 */
static int
srctl_feature_change(const char *module_name, const char *feature_name, bool enable)
{
    sr_conn_ctx_t *connection = NULL;
    sr_session_ctx_t *session = NULL;
    int rc = SR_ERR_OK;

    if (NULL == module_name) {
        fprintf(stderr, "Error: Module must be specified for --%s operation.\n",
                enable ? "feature-enable" : "feature-disable");
        return SR_ERR_INVAL_ARG;
    }
    printf("%s feature '%s' in the module '%s'.\n", enable ? "Enabling" : "Disabling", feature_name, module_name);

    rc = srctl_open_session(false, &connection, &session);

    if (SR_ERR_OK == rc) {
        rc = sr_feature_enable(session, module_name, feature_name, enable);
    }

    if (SR_ERR_OK == rc) {
        printf("Operation completed successfully.\n");
    } else {
        srctl_report_error(session, rc);
    }
    sr_disconnect(connection);

    return rc;
}

/**
 * @brief Performs the --version operation.
 */
static void
srctl_print_version()
{
    printf("sysrepoctl - sysrepo control tool, version %s\n\n", SR_VERSION);
}

/**
 * @brief Performs the --help operation.
 */
static void
srctl_print_help()
{
    srctl_print_version();

    printf("Usage:\n");
    printf("  sysrepoctl [operation-option] [other-options]\n\n");
    printf("Available operation-options:\n");
    printf("  -h, --help             Prints usage help.\n");
    printf("  -v, --version          Prints version.\n");
    printf("  -l, --list             Lists YANG modules installed in sysrepo (note that Conformance Installed implies also Implemented).\n");
    printf("  -i, --install          Installs specified schema into sysrepo (--yang or --yin must be specified).\n");
    printf("  -u, --uninstall        Uninstalls specified schema from sysrepo (--module must be specified).\n");
    printf("  -c, --change           Changes specified module in sysrepo (--module must be specified).\n");
    printf("  -e, --feature-enable   Enables a feature within a module in sysrepo (feature name is the argument, --module must be specified).\n");
    printf("  -d, --feature-disable  Disables a feature within a module in sysrepo (feature name is the argument, --module must be specified).\n");
    printf("\n");
    printf("Available other-options:\n");
    printf("  -L, --level            Set verbosity level of logging ([0 - 4], 0 = all logging turned off).\n");
    printf("  -g, --yang             Path to the file with schema in YANG format (--install operation).\n");
    printf("  -n, --yin              Path to the file with schema in YIN format (--install operation).\n");
    printf("  -m, --module           Name of the module to be operated on (--uninstall, --change, --feature-enable, --feature-disable operations).\n");
    printf("  -r, --revision         Revision of the module to be operated on (--uninstall operations).\n");
    printf("  -o, --owner            Owner user and group of the module's data in chown format (--install, --change operations).\n");
    printf("  -p, --permissions      Access permissions of the module's data in chmod format (--install, --change operations).\n");
    printf("  -s, --search-dir       Directory to search for included/imported modules. Defaults to the directory with the YANG file being installed. (--install operation).\n");
    printf("  -S, --search-installed Search for included/imported modules in sysrepo schema directory. (--install operation).\n");
    printf("\n");
    printf("Examples:\n");
    printf("  1) Install a new module by specifying YANG file, ownership and access permissions:\n");
    printf("     sysrepoctl --install --yang=/home/user/ietf-interfaces.yang --owner=admin:admin --permissions=644\n\n");
    printf("  2) Change the ownership and permissions of an existing YANG module:\n");
    printf("     sysrepoctl --change --module=ietf-interfaces --owner=admin:admin --permissions=644\n\n");
    printf("  3) Enable a feature within a YANG module:\n");
    printf("     sysrepoctl --feature-enable=if-mib --module=ietf-interfaces\n\n");
}

/**
 * @brief Main routine of the sysrepo control tool.
 */
int
main(int argc, char* argv[])
{
    int c = 0, operation = 0;
    char *feature_name = NULL;
    char *yang = NULL, *yin = NULL, *module = NULL, *revision = NULL;
    char *owner = NULL, *permissions = NULL;
    char *search_dir = NULL;
    char local_schema_search_dir[PATH_MAX] = { 0, }, local_data_search_dir[PATH_MAX] = { 0, };
    char local_internal_schema_search_dir[PATH_MAX] = { 0, }, local_internal_data_search_dir[PATH_MAX] = { 0, };
    int rc = SR_ERR_OK;
    int search_installed = 0;

    struct option longopts[] = {
       { "help",            no_argument,       NULL, 'h' },
       { "version",         no_argument,       NULL, 'v' },
       { "list",            no_argument,       NULL, 'l' },
       { "install",         no_argument,       NULL, 'i' },
       { "uninstall",       no_argument,       NULL, 'u' },
       { "change",          no_argument,       NULL, 'c' },
       { "feature-enable",  required_argument, NULL, 'e' },
       { "feature-disable", required_argument, NULL, 'd' },

       { "level",           required_argument, NULL, 'L' },
       { "yang",            required_argument, NULL, 'g' },
       { "yin",             required_argument, NULL, 'n' },
       { "module",          required_argument, NULL, 'm' },
       { "revision",        required_argument, NULL, 'r' },

       { "owner",           required_argument, NULL, 'o' },
       { "permissions",     required_argument, NULL, 'p' },
       { "search-dir",      required_argument, NULL, 's' },
       { "search-installed",no_argument,       NULL, 'S' },
       { 0, 0, 0, 0 }
    };

    while ((c = getopt_long(argc, argv, "hvliuce:d:L:g:n:m:r:o:p:s:S0:W;", longopts, NULL)) != -1) {
        switch (c) {
            case 'h':
                srctl_print_help();
                exit(EXIT_SUCCESS);
                break;
            case 'v':
                srctl_print_version();
                exit(EXIT_SUCCESS);
                break;
            case 'L':
                srctl_log_level = atoi(optarg);
                break;
            case 'l':
            case 'i':
            case 'u':
            case 'c':
                operation = c;
                break;
            case 'e':
            case 'd':
                operation = c;
                feature_name = optarg;
                break;
            case 'g':
                yang = optarg;
                break;
            case 'n':
                yin = optarg;
                break;
            case 'm':
                module = optarg;
                break;
            case 'r':
                revision = optarg;
                break;
            case 'o':
                owner = optarg;
                break;
            case 'p':
                permissions = optarg;
                break;
            case 's':
                search_dir = optarg;
                break;
            case 'S':
                search_installed = 1;
                break;
            case '0':
                /* 'hidden' option - custom repository location */
                strncpy(local_schema_search_dir, optarg, PATH_MAX - 6);
                strncpy(local_data_search_dir, optarg, PATH_MAX - 6);
                strncpy(local_internal_schema_search_dir, optarg, PATH_MAX - 15);
                strncpy(local_internal_data_search_dir, optarg, PATH_MAX - 15);
                strcat(local_schema_search_dir, "/yang/");
                strcat(local_data_search_dir, "/data/");
                strcat(local_internal_schema_search_dir, "/yang/internal");
                strcat(local_internal_data_search_dir, "/data/internal");
                srctl_schema_search_dir = local_schema_search_dir;
                srctl_data_search_dir = local_data_search_dir;
                srctl_internal_schema_search_dir = local_internal_schema_search_dir;
                srctl_internal_data_search_dir = local_internal_data_search_dir;
                custom_repository = true;
                break;
            case ':':
                /* missing option argument */
                fprintf(stderr, "%s: option `-%c' requires an argument\n", argv[0], optopt);
                break;
            case '?':
            default:
                /* invalid option */
                fprintf(stderr, "%s: option `-%c' is invalid. Exiting.\n", argv[0], optopt);
                exit(EXIT_FAILURE);
                break;
        }
    }

    if (search_installed) {
        search_dir = srctl_schema_search_dir;
    }

    /* set log levels */
    sr_log_stderr(SR_LL_ERR);
    sr_log_syslog(SR_LL_NONE);
    if ((srctl_log_level >= SR_LL_NONE) && (srctl_log_level <= SR_LL_DBG)) {
        sr_log_stderr(srctl_log_level);
    }
    ly_set_log_clb(srctl_ly_log_cb, 0);

    /* select operation */
    switch (operation) {
        case 'l':
            rc = srctl_list_modules();
            break;
        case 'i':
            rc = srctl_install(yang, yin, owner, permissions, search_dir);
            break;
        case 'u':
            rc = srctl_uninstall(module, revision);
            break;
        case 'c':
            rc = srctl_change(module, owner, permissions);
            break;
        case 'e':
            rc = srctl_feature_change(module, feature_name, true);
            break;
        case 'd':
            rc = srctl_feature_change(module, feature_name, false);
            break;
        default:
            srctl_print_help();
    }

    return (SR_ERR_OK == rc) ? EXIT_SUCCESS : EXIT_FAILURE;
}<|MERGE_RESOLUTION|>--- conflicted
+++ resolved
@@ -905,35 +905,6 @@
         fprintf(stderr, "Error: Either YANG or YIN file must be specified for --install operation.\n");
         goto fail;
     }
-<<<<<<< HEAD
-
-    /* make sure that target locations are available */
-    ret = mkdir(srctl_schema_search_dir, S_IRWXU | S_IRWXG | S_IRWXO);
-    if (ret == -1 && errno != EEXIST) {
-        fprintf(stderr, "Error: Unable to create schema repository '%s': %s.\n", srctl_schema_search_dir,
-                sr_strerror_safe(errno));
-        goto fail;
-    }
-    if (access(srctl_schema_search_dir, W_OK) == -1) {
-        fprintf(stderr, "Error: Unable to write into the schema repository '%s': %s.\n", srctl_schema_search_dir,
-                sr_strerror_safe(errno));
-        goto fail;
-    }
-    /* create schema repository */
-    ret = mkdir(srctl_schema_search_submod_dir, S_IRWXU | S_IRWXG | S_IRWXO);
-    if (ret == -1 && errno != EEXIST) {
-      fprintf(stderr, "Error: Unable to create schema repository '%s': %s.\n", srctl_schema_search_submod_dir,
-              sr_strerror_safe(errno));
-      goto fail;
-    }
-    if (access(srctl_schema_search_submod_dir, W_OK) == -1) {
-        fprintf(stderr, "Error: Unable to write into the schema repository '%s': %s.\n", srctl_schema_search_submod_dir,
-                sr_strerror_safe(errno));
-        goto fail;
-    }
-
-=======
->>>>>>> af1883ac
     printf("Installing a new module from file '%s'...\n", (NULL != yang) ? yang : yin);
 
     /* extract the search directory path */
